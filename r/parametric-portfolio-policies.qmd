--- conflicted
+++ resolved
@@ -197,10 +197,7 @@
   
   evaluation_stats <- evaluation |>
     group_by(model) |>
-<<<<<<< HEAD
     left_join(factors_ff3_monthly, by = "month") |>
-=======
->>>>>>> b14765aa
     summarize(tibble(
       "Expected utility" = mean(power_utility(portfolio_return)),
       "Average return" = 100 * mean(length_year * portfolio_return),
