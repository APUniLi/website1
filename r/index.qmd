--- conflicted
+++ resolved
@@ -130,23 +130,6 @@
 
 \index{Pipe}
 
-<<<<<<< HEAD
-=======
-## Prerequisites {.unnumbered}
-
-Before we continue, make sure you have all the software you need for this book:
-
--   [Install R and RStudio.](https://rstudio-education.github.io/hopr/starting.html#starting) To get a walk-through of the installation for every major operating system, follow the steps outlined [in this summary.](https://rstudio-education.github.io/hopr/starting.html#starthng) The whole process should be done in a few clicks. If you wonder about the difference: R is an open-source language and environment for statistical computing and graphics, free to download and use. While R runs the computations, RStudio is an integrated development environment that provides an interface by adding many convenient features and tools. We suggest doing all the coding in RStudio.
--   Open RStudio and install the `tidyverse`. Not sure how it works? You will find helpful information on how to install packages in this [brief summary](https://rstudio-education.github.io/hopr/packages2.html).
-
-If you are new to R, we recommend starting with the following sources:
-
--   A very gentle and good introduction to the workings of R can be found in the form of the [weighted dice project](https://rstudio-education.github.io/hopr/project-1-weighted-dice.html). Once you are done setting up R on your machine, try to follow the instructions in this project.
--   The main book on the `tidyverse`, @Wickham2023, is available online and for free: [R for Data Science](https://r4ds.hadley.nz/) explains the majority of the tools we use in our book.
--   If you are an instructor searching to effectively teach R and data science methods, we recommend taking a look at the excellent [data science toolbox](https://datasciencebox.org/) by [Mine Cetinkaya-Rundel.](https://mine-cr.com/about/)
--   RStudio provides a range of excellent [cheat sheets](https://www.rstudio.com/resources/cheatsheets/) with extensive information on how to use the `tidyverse` packages.
-
->>>>>>> bf512e72
 ## About the Authors {.unnumbered}
 
 We met at the [Vienna Graduate School of Finance](https://www.vgsf.ac.at/) from which each of us graduated with a different focus but a shared passion: coding with R.
