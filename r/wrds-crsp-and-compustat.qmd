--- conflicted
+++ resolved
@@ -328,10 +328,6 @@
 
 ```{r}
 #| output: false
-<<<<<<< HEAD
-#| execute: false
-=======
->>>>>>> a100a372
 #| eval: false
 dsf_db <- tbl(wrds, I("crsp.dsf_v2"))
 stksecurityinfohist_db <- tbl(wrds, I("crsp.stksecurityinfohist"))
