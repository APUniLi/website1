{
  "R": {
    "Version": "4.3.1",
    "Repositories": [
      {
        "Name": "CRAN",
        "URL": "https://cran.rstudio.com"
      }
    ]
  },
  "Packages": {
    "BH": {
      "Package": "BH",
      "Version": "1.81.0-1",
      "Source": "Repository",
      "Repository": "CRAN",
      "Hash": "68122010f01c4dcfbe58ce7112f2433d"
    },
    "DBI": {
      "Package": "DBI",
      "Version": "1.1.3",
      "Source": "Repository",
      "Repository": "CRAN",
      "Requirements": [
        "R",
        "methods"
      ],
      "Hash": "b2866e62bab9378c3cc9476a1954226b"
    },
    "DiceDesign": {
      "Package": "DiceDesign",
      "Version": "1.9",
      "Source": "Repository",
      "Repository": "CRAN",
      "Requirements": [
        "R"
      ],
      "Hash": "b7b812ae4484d4bbf0a0baac72e8fc01"
    },
    "Formula": {
      "Package": "Formula",
      "Version": "1.2-5",
      "Source": "Repository",
      "Repository": "CRAN",
      "Requirements": [
        "R",
        "stats"
      ],
      "Hash": "7a29697b75e027767a53fde6c903eca7"
    },
    "GPfit": {
      "Package": "GPfit",
      "Version": "1.0-8",
      "Source": "Repository",
      "Repository": "CRAN",
      "Requirements": [
        "lattice",
        "lhs"
      ],
      "Hash": "29a7dccade1fd037c8262c2a239775eb"
    },
    "KernSmooth": {
      "Package": "KernSmooth",
      "Version": "2.23-21",
      "Source": "Repository",
      "Repository": "CRAN",
      "Requirements": [
        "R",
        "stats"
      ],
      "Hash": "6314fc110e09548ba889491db6ae67fb"
    },
    "MASS": {
      "Package": "MASS",
      "Version": "7.3-60",
      "Source": "Repository",
      "Repository": "CRAN",
      "Requirements": [
        "R",
        "grDevices",
        "graphics",
        "methods",
        "stats",
        "utils"
      ],
      "Hash": "a56a6365b3fa73293ea8d084be0d9bb0"
    },
    "Matrix": {
      "Package": "Matrix",
      "Version": "1.5-4.1",
      "Source": "Repository",
      "Repository": "CRAN",
      "Requirements": [
        "R",
        "graphics",
        "grid",
        "lattice",
        "methods",
        "stats",
        "utils"
      ],
      "Hash": "38082d362d317745fb932e13956dccbb"
    },
    "PerformanceAnalytics": {
      "Package": "PerformanceAnalytics",
      "Version": "2.0.4",
      "Source": "Repository",
      "Repository": "CRAN",
      "Requirements": [
        "R",
        "methods",
        "quadprog",
        "xts",
        "zoo"
      ],
      "Hash": "5ff15925d7e369565203053934e8d9d9"
    },
    "Quandl": {
      "Package": "Quandl",
      "Version": "2.11.0",
      "Source": "Repository",
      "Repository": "CRAN",
      "Requirements": [
        "R",
        "httr",
        "jsonlite",
        "xts",
        "zoo"
      ],
      "Hash": "274164478cf44fd6ad7d8be20ca7802c"
    },
    "R6": {
      "Package": "R6",
      "Version": "2.5.1",
      "Source": "Repository",
      "Repository": "CRAN",
      "Requirements": [
        "R"
      ],
      "Hash": "470851b6d5d0ac559e9d01bb352b4021"
    },
    "RColorBrewer": {
      "Package": "RColorBrewer",
      "Version": "1.1-3",
      "Source": "Repository",
      "Repository": "CRAN",
      "Requirements": [
        "R"
      ],
      "Hash": "45f0398006e83a5b10b72a90663d8d8c"
    },
    "RPostgres": {
      "Package": "RPostgres",
      "Version": "1.4.5",
      "Source": "Repository",
      "Repository": "CRAN",
      "Requirements": [
        "DBI",
        "R",
        "Rcpp",
        "bit64",
        "blob",
        "hms",
        "lubridate",
        "methods",
        "plogr",
        "withr"
      ],
      "Hash": "310ecf7e20c4a927bcfd5e625f70eb4c"
    },
    "RSQLite": {
      "Package": "RSQLite",
      "Version": "2.3.1",
      "Source": "Repository",
      "Repository": "CRAN",
      "Requirements": [
        "DBI",
        "R",
        "bit64",
        "blob",
        "cpp11",
        "memoise",
        "methods",
        "pkgconfig",
        "plogr"
      ],
      "Hash": "207c90cd5438a1f596da2cd54c606fee"
    },
    "Rcpp": {
      "Package": "Rcpp",
      "Version": "1.0.10",
      "Source": "Repository",
      "Repository": "CRAN",
      "Requirements": [
        "methods",
        "utils"
      ],
      "Hash": "e749cae40fa9ef469b6050959517453c"
    },
    "RcppArmadillo": {
      "Package": "RcppArmadillo",
      "Version": "0.12.2.0.0",
      "Source": "Repository",
      "Repository": "CRAN",
      "Requirements": [
        "R",
        "Rcpp",
        "methods",
        "stats",
        "utils"
      ],
      "Hash": "39aed0e5fbb0b775a1752ad7813fc56c"
    },
    "RcppEigen": {
      "Package": "RcppEigen",
      "Version": "0.3.3.9.3",
      "Source": "Repository",
      "Repository": "CRAN",
      "Requirements": [
        "Matrix",
        "R",
        "Rcpp",
        "stats",
        "utils"
      ],
      "Hash": "1e035db628cefb315c571202d70202fe"
    },
    "RcppProgress": {
      "Package": "RcppProgress",
      "Version": "0.4.2",
      "Source": "Repository",
      "Repository": "CRAN",
      "Hash": "1c0aa18b97e6aaa17f93b8b866c0ace5"
    },
    "RcppRoll": {
      "Package": "RcppRoll",
      "Version": "0.3.0",
      "Source": "Repository",
      "Repository": "CRAN",
      "Requirements": [
        "R",
        "Rcpp"
      ],
      "Hash": "84a03997fbb5acfb3c9b43bad88fea1f"
    },
    "RcppTOML": {
      "Package": "RcppTOML",
      "Version": "0.2.2",
      "Source": "Repository",
      "Repository": "CRAN",
      "Requirements": [
        "R",
        "Rcpp"
      ],
      "Hash": "c232938949fcd8126034419cc529333a"
    },
    "SQUAREM": {
      "Package": "SQUAREM",
      "Version": "2021.1",
      "Source": "Repository",
      "Repository": "CRAN",
      "Requirements": [
        "R"
      ],
      "Hash": "0cf10dab0d023d5b46a5a14387556891"
    },
    "TTR": {
      "Package": "TTR",
      "Version": "0.24.3",
      "Source": "Repository",
      "Repository": "CRAN",
      "Requirements": [
        "curl",
        "xts",
        "zoo"
      ],
      "Hash": "c553a7be22ec50faaebee27be54a1313"
    },
    "alphavantager": {
      "Package": "alphavantager",
      "Version": "0.1.3",
      "Source": "Repository",
      "Repository": "CRAN",
      "Requirements": [
        "R",
        "dplyr",
        "glue",
        "httr",
        "jsonlite",
        "purrr",
        "readr",
        "stringr",
        "tibble",
        "tidyr",
        "timetk"
      ],
      "Hash": "21358bce0c4f71a889673f0d97bda22b"
    },
    "anytime": {
      "Package": "anytime",
      "Version": "0.3.9",
      "Source": "Repository",
      "Repository": "CRAN",
      "Requirements": [
        "BH",
        "R",
        "Rcpp"
      ],
      "Hash": "74a64813f17b492da9c6afda6b128e3d"
    },
    "arules": {
      "Package": "arules",
      "Version": "1.7-6",
      "Source": "Repository",
      "Repository": "CRAN",
      "Requirements": [
        "Matrix",
        "R",
        "generics",
        "graphics",
        "methods",
        "stats",
        "utils"
      ],
      "Hash": "d3bfe9c07c2849b701b06fae56ccc600"
    },
    "askpass": {
      "Package": "askpass",
      "Version": "1.1",
      "Source": "Repository",
      "Repository": "CRAN",
      "Requirements": [
        "sys"
      ],
      "Hash": "e8a22846fff485f0be3770c2da758713"
    },
    "assertthat": {
      "Package": "assertthat",
      "Version": "0.2.1",
      "Source": "Repository",
      "Repository": "CRAN",
      "Requirements": [
        "tools"
      ],
      "Hash": "50c838a310445e954bc13f26f26a6ecf"
    },
    "backports": {
      "Package": "backports",
      "Version": "1.4.1",
      "Source": "Repository",
      "Repository": "CRAN",
      "Requirements": [
        "R"
      ],
      "Hash": "c39fbec8a30d23e721980b8afb31984c"
    },
    "base64enc": {
      "Package": "base64enc",
      "Version": "0.1-3",
      "Source": "Repository",
      "Repository": "CRAN",
      "Requirements": [
        "R"
      ],
      "Hash": "543776ae6848fde2f48ff3816d0628bc"
    },
    "bit": {
      "Package": "bit",
      "Version": "4.0.5",
      "Source": "Repository",
      "Repository": "CRAN",
      "Requirements": [
        "R"
      ],
      "Hash": "d242abec29412ce988848d0294b208fd"
    },
    "bit64": {
      "Package": "bit64",
      "Version": "4.0.5",
      "Source": "Repository",
      "Repository": "CRAN",
      "Requirements": [
        "R",
        "bit",
        "methods",
        "stats",
        "utils"
      ],
      "Hash": "9fe98599ca456d6552421db0d6772d8f"
    },
    "blob": {
      "Package": "blob",
      "Version": "1.2.4",
      "Source": "Repository",
      "Repository": "CRAN",
      "Requirements": [
        "methods",
        "rlang",
        "vctrs"
      ],
      "Hash": "40415719b5a479b87949f3aa0aee737c"
    },
    "brew": {
      "Package": "brew",
      "Version": "1.0-8",
      "Source": "Repository",
      "Repository": "CRAN",
      "Hash": "d69a786e85775b126bddbee185ae6084"
    },
    "brio": {
      "Package": "brio",
      "Version": "1.1.3",
      "Source": "Repository",
      "Repository": "CRAN",
      "Hash": "976cf154dfb043c012d87cddd8bca363"
    },
    "broom": {
      "Package": "broom",
      "Version": "1.0.5",
      "Source": "Repository",
      "Repository": "CRAN",
      "Requirements": [
        "R",
        "backports",
        "dplyr",
        "ellipsis",
        "generics",
        "glue",
        "lifecycle",
        "purrr",
        "rlang",
        "stringr",
        "tibble",
        "tidyr"
      ],
      "Hash": "fd25391c3c4f6ecf0fa95f1e6d15378c"
    },
    "bslib": {
      "Package": "bslib",
      "Version": "0.4.2",
      "Source": "Repository",
      "Repository": "CRAN",
      "Requirements": [
        "R",
        "base64enc",
        "cachem",
        "grDevices",
        "htmltools",
        "jquerylib",
        "jsonlite",
        "memoise",
        "mime",
        "rlang",
        "sass"
      ],
      "Hash": "a7fbf03946ad741129dc81098722fca1"
    },
    "cachem": {
      "Package": "cachem",
      "Version": "1.0.8",
      "Source": "Repository",
      "Repository": "CRAN",
      "Requirements": [
        "fastmap",
        "rlang"
      ],
      "Hash": "c35768291560ce302c0a6589f92e837d"
    },
    "callr": {
      "Package": "callr",
      "Version": "3.7.3",
      "Source": "Repository",
      "Repository": "CRAN",
      "Requirements": [
        "R",
        "R6",
        "processx",
        "utils"
      ],
      "Hash": "9b2191ede20fa29828139b9900922e51"
    },
    "cellranger": {
      "Package": "cellranger",
      "Version": "1.1.0",
      "Source": "Repository",
      "Repository": "CRAN",
      "Requirements": [
        "R",
        "rematch",
        "tibble"
      ],
      "Hash": "f61dbaec772ccd2e17705c1e872e9e7c"
    },
    "class": {
      "Package": "class",
      "Version": "7.3-22",
      "Source": "Repository",
      "Repository": "CRAN",
      "Requirements": [
        "MASS",
        "R",
        "stats",
        "utils"
      ],
      "Hash": "f91f6b29f38b8c280f2b9477787d4bb2"
    },
    "cli": {
      "Package": "cli",
      "Version": "3.6.1",
      "Source": "Repository",
      "Repository": "CRAN",
      "Requirements": [
        "R",
        "utils"
      ],
      "Hash": "89e6d8219950eac806ae0c489052048a"
    },
    "clipr": {
      "Package": "clipr",
      "Version": "0.8.0",
      "Source": "Repository",
      "Repository": "CRAN",
      "Requirements": [
        "utils"
      ],
      "Hash": "3f038e5ac7f41d4ac41ce658c85e3042"
    },
    "clock": {
      "Package": "clock",
      "Version": "0.7.0",
      "Source": "Repository",
      "Repository": "CRAN",
      "Requirements": [
        "R",
        "cli",
        "cpp11",
        "lifecycle",
        "rlang",
        "tzdb",
        "vctrs"
      ],
      "Hash": "3d8a84cdf9f6f8564531c49b70f3833d"
    },
    "codetools": {
      "Package": "codetools",
      "Version": "0.2-19",
      "Source": "Repository",
      "Repository": "CRAN",
      "Requirements": [
        "R"
      ],
      "Hash": "c089a619a7fae175d149d89164f8c7d8"
    },
    "colorspace": {
      "Package": "colorspace",
      "Version": "2.1-0",
      "Source": "Repository",
      "Repository": "CRAN",
      "Requirements": [
        "R",
        "grDevices",
        "graphics",
        "methods",
        "stats"
      ],
      "Hash": "f20c47fd52fae58b4e377c37bb8c335b"
    },
    "commonmark": {
      "Package": "commonmark",
      "Version": "1.9.0",
      "Source": "Repository",
      "Repository": "CRAN",
      "Hash": "d691c61bff84bd63c383874d2d0c3307"
    },
    "config": {
      "Package": "config",
      "Version": "0.3.1",
      "Source": "Repository",
      "Repository": "CRAN",
      "Requirements": [
        "yaml"
      ],
      "Hash": "31d77b09f63550cee9ecb5a08bf76e8f"
    },
    "conflicted": {
      "Package": "conflicted",
      "Version": "1.2.0",
      "Source": "Repository",
      "Repository": "CRAN",
      "Requirements": [
        "R",
        "cli",
        "memoise",
        "rlang"
      ],
      "Hash": "bb097fccb22d156624fd07cd2894ddb6"
    },
    "cpp11": {
      "Package": "cpp11",
      "Version": "0.4.3",
      "Source": "Repository",
      "Repository": "CRAN",
      "Hash": "ed588261931ee3be2c700d22e94a29ab"
    },
    "crayon": {
      "Package": "crayon",
      "Version": "1.5.2",
      "Source": "Repository",
      "Repository": "CRAN",
      "Requirements": [
        "grDevices",
        "methods",
        "utils"
      ],
      "Hash": "e8a1e41acf02548751f45c718d55aa6a"
    },
    "credentials": {
      "Package": "credentials",
      "Version": "1.3.2",
      "Source": "Repository",
      "Repository": "CRAN",
      "Requirements": [
        "askpass",
        "curl",
        "jsonlite",
        "openssl",
        "sys"
      ],
      "Hash": "93762d0a34d78e6a025efdbfb5c6bb41"
    },
    "crosstalk": {
      "Package": "crosstalk",
      "Version": "1.2.0",
      "Source": "Repository",
      "Repository": "CRAN",
      "Requirements": [
        "R6",
        "htmltools",
        "jsonlite",
        "lazyeval"
      ],
      "Hash": "6aa54f69598c32177e920eb3402e8293"
    },
    "curl": {
      "Package": "curl",
      "Version": "5.0.0",
      "Source": "Repository",
      "Repository": "CRAN",
      "Requirements": [
        "R"
      ],
      "Hash": "e4f97056611e8e6b8b852d13b7400cf1"
    },
    "data.table": {
      "Package": "data.table",
      "Version": "1.14.8",
      "Source": "Repository",
      "Repository": "CRAN",
      "Requirements": [
        "R",
        "methods"
      ],
      "Hash": "b4c06e554f33344e044ccd7fdca750a9"
    },
    "dbplyr": {
      "Package": "dbplyr",
      "Version": "2.3.2",
      "Source": "Repository",
      "Repository": "CRAN",
      "Requirements": [
        "DBI",
        "R",
        "R6",
        "blob",
        "cli",
        "dplyr",
        "glue",
        "lifecycle",
        "magrittr",
        "methods",
        "pillar",
        "purrr",
        "rlang",
        "tibble",
        "tidyr",
        "tidyselect",
        "utils",
        "vctrs",
        "withr"
      ],
      "Hash": "d24305b92db333726aed162a2c23a147"
    },
    "desc": {
      "Package": "desc",
      "Version": "1.4.2",
      "Source": "Repository",
      "Repository": "CRAN",
      "Requirements": [
        "R",
        "R6",
        "cli",
        "rprojroot",
        "utils"
      ],
      "Hash": "6b9602c7ebbe87101a9c8edb6e8b6d21"
    },
    "devtools": {
      "Package": "devtools",
      "Version": "2.4.5",
      "Source": "Repository",
      "Repository": "CRAN",
      "Requirements": [
        "R",
        "cli",
        "desc",
        "ellipsis",
        "fs",
        "lifecycle",
        "memoise",
        "miniUI",
        "pkgbuild",
        "pkgdown",
        "pkgload",
        "profvis",
        "rcmdcheck",
        "remotes",
        "rlang",
        "roxygen2",
        "rversions",
        "sessioninfo",
        "stats",
        "testthat",
        "tools",
        "urlchecker",
        "usethis",
        "utils",
        "withr"
      ],
      "Hash": "ea5bc8b4a6a01e4f12d98b58329930bb"
    },
    "diagram": {
      "Package": "diagram",
      "Version": "1.6.5",
      "Source": "Repository",
      "Repository": "CRAN",
      "Requirements": [
        "R",
        "graphics",
        "shape",
        "stats"
      ],
      "Hash": "c7f527c59edc72c4bce63519b8d38752"
    },
    "dials": {
      "Package": "dials",
      "Version": "1.2.0",
      "Source": "Repository",
      "Repository": "CRAN",
      "Requirements": [
        "DiceDesign",
        "R",
        "cli",
        "dplyr",
        "glue",
        "hardhat",
        "lifecycle",
        "pillar",
        "purrr",
        "rlang",
        "scales",
        "tibble",
        "utils",
        "vctrs",
        "withr"
      ],
      "Hash": "ce71836ecc0efd70890c6825c8b4ff47"
    },
    "diffobj": {
      "Package": "diffobj",
      "Version": "0.3.5",
      "Source": "Repository",
      "Repository": "CRAN",
      "Requirements": [
        "R",
        "crayon",
        "methods",
        "stats",
        "tools",
        "utils"
      ],
      "Hash": "bcaa8b95f8d7d01a5dedfd959ce88ab8"
    },
    "digest": {
      "Package": "digest",
      "Version": "0.6.31",
      "Source": "Repository",
      "Repository": "CRAN",
      "Requirements": [
        "R",
        "utils"
      ],
      "Hash": "8b708f296afd9ae69f450f9640be8990"
    },
    "downlit": {
      "Package": "downlit",
      "Version": "0.4.2",
      "Source": "Repository",
      "Repository": "CRAN",
      "Requirements": [
        "R",
        "brio",
        "desc",
        "digest",
        "evaluate",
        "fansi",
        "memoise",
        "rlang",
        "vctrs",
        "withr",
        "yaml"
      ],
      "Hash": "79bf3f66590752ffbba20f8d2da94c7c"
    },
    "dplyr": {
      "Package": "dplyr",
      "Version": "1.1.3",
      "Source": "Repository",
      "Repository": "CRAN",
      "Requirements": [
        "R",
        "R6",
        "cli",
        "generics",
        "glue",
        "lifecycle",
        "magrittr",
        "methods",
        "pillar",
        "rlang",
        "tibble",
        "tidyselect",
        "utils",
        "vctrs"
      ],
      "Hash": "e85ffbebaad5f70e1a2e2ef4302b4949"
    },
    "dreamerr": {
      "Package": "dreamerr",
      "Version": "1.2.3",
      "Source": "Repository",
      "Repository": "CRAN",
      "Requirements": [
        "Formula",
        "utils"
      ],
      "Hash": "5b31f43f60613477ee28abec9ab07f1b"
    },
    "dtplyr": {
      "Package": "dtplyr",
      "Version": "1.3.1",
      "Source": "Repository",
      "Repository": "CRAN",
      "Requirements": [
        "R",
        "cli",
        "data.table",
        "dplyr",
        "glue",
        "lifecycle",
        "rlang",
        "tibble",
        "tidyselect",
        "vctrs"
      ],
      "Hash": "54ed3ea01b11e81a86544faaecfef8e2"
    },
    "ellipsis": {
      "Package": "ellipsis",
      "Version": "0.3.2",
      "Source": "Repository",
      "Repository": "CRAN",
      "Requirements": [
        "R",
        "rlang"
      ],
      "Hash": "bb0eec2fe32e88d9e2836c2f73ea2077"
    },
    "evaluate": {
      "Package": "evaluate",
      "Version": "0.21",
      "Source": "Repository",
      "Repository": "CRAN",
      "Requirements": [
        "R",
        "methods"
      ],
      "Hash": "d59f3b464e8da1aef82dc04b588b8dfb"
    },
    "fansi": {
      "Package": "fansi",
      "Version": "1.0.4",
      "Source": "Repository",
      "Repository": "CRAN",
      "Requirements": [
        "R",
        "grDevices",
        "utils"
      ],
      "Hash": "1d9e7ad3c8312a192dea7d3db0274fde"
    },
    "farver": {
      "Package": "farver",
      "Version": "2.1.1",
      "Source": "Repository",
      "Repository": "CRAN",
      "Hash": "8106d78941f34855c440ddb946b8f7a5"
    },
    "fastmap": {
      "Package": "fastmap",
      "Version": "1.1.1",
      "Source": "Repository",
      "Repository": "CRAN",
      "Hash": "f7736a18de97dea803bde0a2daaafb27"
    },
    "fixest": {
      "Package": "fixest",
      "Version": "0.11.1",
      "Source": "Repository",
      "Repository": "CRAN",
      "Requirements": [
        "R",
        "Rcpp",
        "dreamerr",
        "grDevices",
        "graphics",
        "methods",
        "nlme",
        "numDeriv",
        "sandwich",
        "stats",
        "tools",
        "utils"
      ],
      "Hash": "ef8b18e94a7fd593a1eef3a9a4ea2a0a"
    },
    "float": {
      "Package": "float",
      "Version": "0.3-1",
      "Source": "Repository",
      "Repository": "CRAN",
      "Requirements": [
        "R",
        "methods",
        "tools",
        "utils"
      ],
      "Hash": "f3b27b4d5181bc230dde2f0314771856"
    },
    "fontawesome": {
      "Package": "fontawesome",
      "Version": "0.5.1",
      "Source": "Repository",
      "Repository": "CRAN",
      "Requirements": [
        "R",
        "htmltools",
        "rlang"
      ],
      "Hash": "1e22b8cabbad1eae951a75e9f8b52378"
    },
    "forcats": {
      "Package": "forcats",
      "Version": "1.0.0",
      "Source": "Repository",
      "Repository": "CRAN",
      "Requirements": [
        "R",
        "cli",
        "glue",
        "lifecycle",
        "magrittr",
        "rlang",
        "tibble"
      ],
      "Hash": "1a0a9a3d5083d0d573c4214576f1e690"
    },
    "foreach": {
      "Package": "foreach",
      "Version": "1.5.2",
      "Source": "Repository",
      "Repository": "CRAN",
      "Requirements": [
        "R",
        "codetools",
        "iterators",
        "utils"
      ],
      "Hash": "618609b42c9406731ead03adf5379850"
    },
    "forecast": {
      "Package": "forecast",
      "Version": "8.21",
      "Source": "Repository",
      "Repository": "CRAN",
      "Requirements": [
        "R",
        "Rcpp",
        "RcppArmadillo",
        "colorspace",
        "fracdiff",
        "generics",
        "ggplot2",
        "graphics",
        "lmtest",
        "magrittr",
        "nnet",
        "parallel",
        "stats",
        "timeDate",
        "tseries",
        "urca",
        "zoo"
      ],
      "Hash": "ef845ee0a60ce95240085d60f6daef02"
    },
    "fracdiff": {
      "Package": "fracdiff",
      "Version": "1.5-2",
      "Source": "Repository",
      "Repository": "CRAN",
      "Requirements": [
        "stats"
      ],
      "Hash": "29ad86f09d8f4c8d401d7ff000333651"
    },
    "frenchdata": {
      "Package": "frenchdata",
      "Version": "0.2.0",
      "Source": "Repository",
      "Repository": "CRAN",
      "Requirements": [
        "R",
        "assertthat",
        "cli",
        "dplyr",
        "fs",
        "httr",
        "magrittr",
        "purrr",
        "readr",
        "rlang",
        "rvest",
        "stringr",
        "tibble",
        "tidyr",
        "utils"
      ],
      "Hash": "173c415ebb3de1a7e620134ecbbf387f"
    },
    "fs": {
      "Package": "fs",
      "Version": "1.6.2",
      "Source": "Repository",
      "Repository": "CRAN",
      "Requirements": [
        "R",
        "methods"
      ],
      "Hash": "94af08e0aa9675a16fadbb3aaaa90d2a"
    },
    "furrr": {
      "Package": "furrr",
      "Version": "0.3.1",
      "Source": "Repository",
      "Repository": "CRAN",
      "Requirements": [
        "R",
        "future",
        "globals",
        "lifecycle",
        "purrr",
        "rlang",
        "vctrs"
      ],
      "Hash": "da7a4c32196cb2262a41dd5a25d486ff"
    },
    "future": {
      "Package": "future",
      "Version": "1.32.0",
      "Source": "Repository",
      "Repository": "CRAN",
      "Requirements": [
        "digest",
        "globals",
        "listenv",
        "parallel",
        "parallelly",
        "utils"
      ],
      "Hash": "c68517cf2f78be4ea86e140b8598a4ca"
    },
    "future.apply": {
      "Package": "future.apply",
      "Version": "1.11.0",
      "Source": "Repository",
      "Repository": "CRAN",
      "Requirements": [
        "R",
        "future",
        "globals",
        "parallel",
        "utils"
      ],
      "Hash": "ba4be138fe47eac3e16a6deaa4da106e"
    },
    "gargle": {
      "Package": "gargle",
      "Version": "1.4.0",
      "Source": "Repository",
      "Repository": "CRAN",
      "Requirements": [
        "R",
        "cli",
        "fs",
        "glue",
        "httr",
        "jsonlite",
        "lifecycle",
        "openssl",
        "rappdirs",
        "rlang",
        "stats",
        "utils",
        "withr"
      ],
      "Hash": "8c72a723822dc317613da5ff8e8da6ee"
    },
    "generics": {
      "Package": "generics",
      "Version": "0.1.3",
      "Source": "Repository",
      "Repository": "CRAN",
      "Requirements": [
        "R",
        "methods"
      ],
      "Hash": "15e9634c0fcd294799e9b2e929ed1b86"
    },
    "gert": {
      "Package": "gert",
      "Version": "1.9.2",
      "Source": "Repository",
      "Repository": "CRAN",
      "Requirements": [
        "askpass",
        "credentials",
        "openssl",
        "rstudioapi",
        "sys",
        "zip"
      ],
      "Hash": "9122b3958e749badb5c939f498038b57"
    },
    "ggfun": {
      "Package": "ggfun",
      "Version": "0.0.9",
      "Source": "Repository",
      "Repository": "CRAN",
      "Requirements": [
        "ggplot2",
        "grid",
        "rlang",
        "utils"
      ],
      "Hash": "c970ab268b09d3c8b0f524294050860f"
    },
    "ggimage": {
      "Package": "ggimage",
      "Version": "0.3.2",
      "Source": "Repository",
      "Repository": "CRAN",
      "Requirements": [
        "R",
        "ggfun",
        "ggplot2",
        "ggplotify",
        "grid",
        "jsonlite",
        "magick",
        "methods",
        "scales",
        "tibble",
        "tools",
        "utils",
        "withr"
      ],
      "Hash": "624c4de6f05d232d2c4bab9d98d5fa8c"
    },
    "ggplot2": {
      "Package": "ggplot2",
      "Version": "3.4.3",
      "Source": "Repository",
      "Repository": "CRAN",
      "Requirements": [
        "MASS",
        "R",
        "cli",
        "glue",
        "grDevices",
        "grid",
        "gtable",
        "isoband",
        "lifecycle",
        "mgcv",
        "rlang",
        "scales",
        "stats",
        "tibble",
        "vctrs",
        "withr"
      ],
      "Hash": "85846544c596e71f8f46483ab165da33"
    },
    "ggplotify": {
      "Package": "ggplotify",
      "Version": "0.1.0",
      "Source": "Repository",
      "Repository": "CRAN",
      "Requirements": [
        "R",
        "ggplot2",
        "grDevices",
        "graphics",
        "grid",
        "gridGraphics",
        "yulab.utils"
      ],
      "Hash": "acbcedf783cdb8710168aa0edba42ac0"
    },
    "gh": {
      "Package": "gh",
      "Version": "1.4.0",
      "Source": "Repository",
      "Repository": "CRAN",
      "Requirements": [
        "R",
        "cli",
        "gitcreds",
        "httr2",
        "ini",
        "jsonlite",
        "rlang"
      ],
      "Hash": "03533b1c875028233598f848fda44c4c"
    },
    "gitcreds": {
      "Package": "gitcreds",
      "Version": "0.1.2",
      "Source": "Repository",
      "Repository": "CRAN",
      "Requirements": [
        "R"
      ],
      "Hash": "ab08ac61f3e1be454ae21911eb8bc2fe"
    },
    "glmnet": {
      "Package": "glmnet",
      "Version": "4.1-8",
      "Source": "Repository",
      "Repository": "CRAN",
      "Requirements": [
        "Matrix",
        "R",
        "Rcpp",
        "RcppEigen",
        "foreach",
        "methods",
        "shape",
        "survival",
        "utils"
      ],
      "Hash": "eb6fc70e561aae41d5911a6726188f71"
    },
    "globals": {
      "Package": "globals",
      "Version": "0.16.2",
      "Source": "Repository",
      "Repository": "CRAN",
      "Requirements": [
        "R",
        "codetools"
      ],
      "Hash": "baa9585ab4ce47a9f4618e671778cc6f"
    },
    "glue": {
      "Package": "glue",
      "Version": "1.6.2",
      "Source": "Repository",
      "Repository": "CRAN",
      "Requirements": [
        "R",
        "methods"
      ],
      "Hash": "4f2596dfb05dac67b9dc558e5c6fba2e"
    },
    "googledrive": {
      "Package": "googledrive",
      "Version": "2.1.0",
      "Source": "Repository",
      "Repository": "CRAN",
      "Requirements": [
        "R",
        "cli",
        "gargle",
        "glue",
        "httr",
        "jsonlite",
        "lifecycle",
        "magrittr",
        "pillar",
        "purrr",
        "rlang",
        "tibble",
        "utils",
        "uuid",
        "vctrs",
        "withr"
      ],
      "Hash": "e88ba642951bc8d1898ba0d12581850b"
    },
    "googlesheets4": {
      "Package": "googlesheets4",
      "Version": "1.1.0",
      "Source": "Repository",
      "Repository": "CRAN",
      "Requirements": [
        "R",
        "cellranger",
        "cli",
        "curl",
        "gargle",
        "glue",
        "googledrive",
        "httr",
        "ids",
        "lifecycle",
        "magrittr",
        "methods",
        "purrr",
        "rematch2",
        "rlang",
        "tibble",
        "utils",
        "vctrs",
        "withr"
      ],
      "Hash": "fd7b97bd862a14297b0bb7ed28a3dada"
    },
    "gower": {
      "Package": "gower",
      "Version": "1.0.1",
      "Source": "Repository",
      "Repository": "CRAN",
      "Hash": "7a0051eef852c301b5efe2f7913dd45f"
    },
    "gridGraphics": {
      "Package": "gridGraphics",
      "Version": "0.5-1",
      "Source": "Repository",
      "Repository": "CRAN",
      "Requirements": [
        "grDevices",
        "graphics",
        "grid"
      ],
      "Hash": "5b79228594f02385d4df4979284879ae"
    },
    "gtable": {
      "Package": "gtable",
      "Version": "0.3.3",
      "Source": "Repository",
      "Repository": "CRAN",
      "Requirements": [
        "R",
        "cli",
        "glue",
        "grid",
        "lifecycle",
        "rlang"
      ],
      "Hash": "b44addadb528a0d227794121c00572a0"
    },
    "hardhat": {
      "Package": "hardhat",
      "Version": "1.3.0",
      "Source": "Repository",
      "Repository": "CRAN",
      "Requirements": [
        "R",
        "cli",
        "glue",
        "rlang",
        "tibble",
        "vctrs"
      ],
      "Hash": "b56b42c50bb7c76a683e8e61f415d828"
    },
    "haven": {
      "Package": "haven",
      "Version": "2.5.2",
      "Source": "Repository",
      "Repository": "CRAN",
      "Requirements": [
        "R",
        "cli",
        "cpp11",
        "forcats",
        "hms",
        "lifecycle",
        "methods",
        "readr",
        "rlang",
        "tibble",
        "tidyselect",
        "vctrs"
      ],
      "Hash": "8b331e659e67d757db0fcc28e689c501"
    },
    "here": {
      "Package": "here",
      "Version": "1.0.1",
      "Source": "Repository",
      "Repository": "CRAN",
      "Requirements": [
        "rprojroot"
      ],
      "Hash": "24b224366f9c2e7534d2344d10d59211"
    },
    "hexSticker": {
      "Package": "hexSticker",
      "Version": "0.4.9",
      "Source": "Repository",
      "Repository": "CRAN",
      "Requirements": [
        "R",
        "ggimage",
        "ggplot2",
        "grDevices",
        "hexbin",
        "showtext",
        "stats",
        "sysfonts"
      ],
      "Hash": "c624f6eb9e15082a672b5e6277257567"
    },
    "hexbin": {
      "Package": "hexbin",
      "Version": "1.28.3",
      "Source": "Repository",
      "Repository": "CRAN",
      "Requirements": [
        "R",
        "grDevices",
        "graphics",
        "grid",
        "lattice",
        "methods",
        "stats",
        "utils"
      ],
      "Hash": "124e384c01d8746f1c12f9dc1b80a161"
    },
    "highr": {
      "Package": "highr",
      "Version": "0.10",
      "Source": "Repository",
      "Repository": "CRAN",
      "Requirements": [
        "R",
        "xfun"
      ],
      "Hash": "06230136b2d2b9ba5805e1963fa6e890"
    },
    "hms": {
      "Package": "hms",
      "Version": "1.1.3",
      "Source": "Repository",
      "Repository": "CRAN",
      "Requirements": [
        "lifecycle",
        "methods",
        "pkgconfig",
        "rlang",
        "vctrs"
      ],
      "Hash": "b59377caa7ed00fa41808342002138f9"
    },
    "htmltools": {
      "Package": "htmltools",
      "Version": "0.5.5",
      "Source": "Repository",
      "Repository": "CRAN",
      "Requirements": [
        "R",
        "base64enc",
        "digest",
        "ellipsis",
        "fastmap",
        "grDevices",
        "rlang",
        "utils"
      ],
      "Hash": "ba0240784ad50a62165058a27459304a"
    },
    "htmlwidgets": {
      "Package": "htmlwidgets",
      "Version": "1.6.2",
      "Source": "Repository",
      "Repository": "CRAN",
      "Requirements": [
        "grDevices",
        "htmltools",
        "jsonlite",
        "knitr",
        "rmarkdown",
        "yaml"
      ],
      "Hash": "a865aa85bcb2697f47505bfd70422471"
    },
    "httpuv": {
      "Package": "httpuv",
      "Version": "1.6.11",
      "Source": "Repository",
      "Repository": "CRAN",
      "Requirements": [
        "R",
        "R6",
        "Rcpp",
        "later",
        "promises",
        "utils"
      ],
      "Hash": "838602f54e32c1a0f8cc80708cefcefa"
    },
    "httr": {
      "Package": "httr",
      "Version": "1.4.6",
      "Source": "Repository",
      "Repository": "CRAN",
      "Requirements": [
        "R",
        "R6",
        "curl",
        "jsonlite",
        "mime",
        "openssl"
      ],
      "Hash": "7e5e3cbd2a7bc07880c94e22348fb661"
    },
    "httr2": {
      "Package": "httr2",
      "Version": "0.2.3",
      "Source": "Repository",
      "Repository": "CRAN",
      "Requirements": [
        "R",
        "R6",
        "cli",
        "curl",
        "glue",
        "magrittr",
        "openssl",
        "rappdirs",
        "rlang",
        "withr"
      ],
      "Hash": "193bb297368afbbb42dc85784a46b36e"
    },
    "ids": {
      "Package": "ids",
      "Version": "1.0.1",
      "Source": "Repository",
      "Repository": "CRAN",
      "Requirements": [
        "openssl",
        "uuid"
      ],
      "Hash": "99df65cfef20e525ed38c3d2577f7190"
    },
    "infer": {
      "Package": "infer",
      "Version": "1.0.4",
      "Source": "Repository",
      "Repository": "CRAN",
      "Requirements": [
        "R",
        "broom",
        "dplyr",
        "generics",
        "ggplot2",
        "glue",
        "grDevices",
        "magrittr",
        "methods",
        "patchwork",
        "purrr",
        "rlang",
        "tibble",
        "tidyr"
      ],
      "Hash": "b1aa2741a03a90aa9d8187997cfc55c9"
    },
    "ini": {
      "Package": "ini",
      "Version": "0.3.1",
      "Source": "Repository",
      "Repository": "CRAN",
      "Hash": "6154ec2223172bce8162d4153cda21f7"
    },
    "ipred": {
      "Package": "ipred",
      "Version": "0.9-14",
      "Source": "Repository",
      "Repository": "CRAN",
      "Requirements": [
        "MASS",
        "R",
        "class",
        "nnet",
        "prodlim",
        "rpart",
        "survival"
      ],
      "Hash": "b25a108cbf4834be7c1b1f46ff30f888"
    },
    "irlba": {
      "Package": "irlba",
      "Version": "2.3.5.1",
      "Source": "Repository",
      "Repository": "CRAN",
      "Requirements": [
        "Matrix",
        "R",
        "methods",
        "stats"
      ],
      "Hash": "acb06a47b732c6251afd16e19c3201ff"
    },
    "isoband": {
      "Package": "isoband",
      "Version": "0.2.7",
      "Source": "Repository",
      "Repository": "CRAN",
      "Requirements": [
        "grid",
        "utils"
      ],
      "Hash": "0080607b4a1a7b28979aecef976d8bc2"
    },
    "iterators": {
      "Package": "iterators",
      "Version": "1.0.14",
      "Source": "Repository",
      "Repository": "CRAN",
      "Requirements": [
        "R",
        "utils"
      ],
      "Hash": "8954069286b4b2b0d023d1b288dce978"
    },
    "jquerylib": {
      "Package": "jquerylib",
      "Version": "0.1.4",
      "Source": "Repository",
      "Repository": "CRAN",
      "Requirements": [
        "htmltools"
      ],
      "Hash": "5aab57a3bd297eee1c1d862735972182"
    },
    "jsonlite": {
      "Package": "jsonlite",
      "Version": "1.8.4",
      "Source": "Repository",
      "Repository": "CRAN",
      "Requirements": [
        "methods"
      ],
      "Hash": "a4269a09a9b865579b2635c77e572374"
    },
    "kableExtra": {
      "Package": "kableExtra",
      "Version": "1.3.4",
      "Source": "Repository",
      "Repository": "CRAN",
      "Requirements": [
        "R",
        "digest",
        "glue",
        "grDevices",
        "graphics",
        "htmltools",
        "knitr",
        "magrittr",
        "rmarkdown",
        "rstudioapi",
        "rvest",
        "scales",
        "stats",
        "stringr",
        "svglite",
        "tools",
        "viridisLite",
        "webshot",
        "xml2"
      ],
      "Hash": "49b625e6aabe4c5f091f5850aba8ff78"
    },
    "keras": {
      "Package": "keras",
      "Version": "2.13.0",
      "Source": "Repository",
      "Repository": "CRAN",
      "Requirements": [
        "R",
        "R6",
        "generics",
        "glue",
        "magrittr",
        "methods",
        "reticulate",
        "rlang",
        "tensorflow",
        "tfruns",
        "zeallot"
      ],
      "Hash": "311b595378023f7db42eebb614cd7e75"
    },
    "knitr": {
      "Package": "knitr",
      "Version": "1.42",
      "Source": "Repository",
      "Repository": "CRAN",
      "Requirements": [
        "R",
        "evaluate",
        "highr",
        "methods",
        "tools",
        "xfun",
        "yaml"
      ],
      "Hash": "8329a9bcc82943c8069104d4be3ee22d"
    },
    "labeling": {
      "Package": "labeling",
      "Version": "0.4.2",
      "Source": "Repository",
      "Repository": "CRAN",
      "Requirements": [
        "graphics",
        "stats"
      ],
      "Hash": "3d5108641f47470611a32d0bdf357a72"
    },
    "later": {
      "Package": "later",
      "Version": "1.3.1",
      "Source": "Repository",
      "Repository": "CRAN",
      "Requirements": [
        "Rcpp",
        "rlang"
      ],
      "Hash": "40401c9cf2bc2259dfe83311c9384710"
    },
    "lattice": {
      "Package": "lattice",
      "Version": "0.21-8",
      "Source": "Repository",
      "Repository": "CRAN",
      "Requirements": [
        "R",
        "grDevices",
        "graphics",
        "grid",
        "stats",
        "utils"
      ],
      "Hash": "0b8a6d63c8770f02a8b5635f3c431e6b"
    },
    "lava": {
      "Package": "lava",
      "Version": "1.7.2.1",
      "Source": "Repository",
      "Repository": "CRAN",
      "Requirements": [
        "R",
        "SQUAREM",
        "future.apply",
        "grDevices",
        "graphics",
        "methods",
        "numDeriv",
        "progressr",
        "stats",
        "survival",
        "utils"
      ],
      "Hash": "bbc70840ea0f91f34dd9703efe4c96c3"
    },
    "lazyeval": {
      "Package": "lazyeval",
      "Version": "0.2.2",
      "Source": "Repository",
      "Repository": "CRAN",
      "Requirements": [
        "R"
      ],
      "Hash": "d908914ae53b04d4c0c0fd72ecc35370"
    },
    "lhs": {
      "Package": "lhs",
      "Version": "1.1.6",
      "Source": "Repository",
      "Repository": "CRAN",
      "Requirements": [
        "R",
        "Rcpp"
      ],
      "Hash": "a007ff66aa9d478e220bf0493a7b1d95"
    },
    "lifecycle": {
      "Package": "lifecycle",
      "Version": "1.0.3",
      "Source": "Repository",
      "Repository": "CRAN",
      "Requirements": [
        "R",
        "cli",
        "glue",
        "rlang"
      ],
      "Hash": "001cecbeac1cff9301bdc3775ee46a86"
    },
    "listenv": {
      "Package": "listenv",
      "Version": "0.9.0",
      "Source": "Repository",
      "Repository": "CRAN",
      "Requirements": [
        "R"
      ],
      "Hash": "4fbd3679ec8ee169ba28d4b1ea7d0e8f"
    },
    "lmtest": {
      "Package": "lmtest",
      "Version": "0.9-40",
      "Source": "Repository",
      "Repository": "CRAN",
      "Requirements": [
        "R",
        "graphics",
        "stats",
        "zoo"
      ],
      "Hash": "c6fafa6cccb1e1dfe7f7d122efd6e6a7"
    },
    "lubridate": {
      "Package": "lubridate",
      "Version": "1.9.2",
      "Source": "Repository",
      "Repository": "CRAN",
      "Requirements": [
        "R",
        "generics",
        "methods",
        "timechange"
      ],
      "Hash": "e25f18436e3efd42c7c590a1c4c15390"
    },
    "magick": {
      "Package": "magick",
      "Version": "2.7.4",
      "Source": "Repository",
      "Repository": "CRAN",
      "Requirements": [
        "Rcpp",
        "curl",
        "magrittr"
      ],
      "Hash": "92dd08195d2270e188dcac8d4b219e84"
    },
    "magrittr": {
      "Package": "magrittr",
      "Version": "2.0.3",
      "Source": "Repository",
      "Repository": "CRAN",
      "Requirements": [
        "R"
      ],
      "Hash": "7ce2733a9826b3aeb1775d56fd305472"
    },
    "matrixStats": {
      "Package": "matrixStats",
      "Version": "0.63.0",
      "Source": "Repository",
      "Repository": "CRAN",
      "Requirements": [
        "R"
      ],
      "Hash": "57af0c3da1f1a50680b186591c3359af"
    },
    "memoise": {
      "Package": "memoise",
      "Version": "2.0.1",
      "Source": "Repository",
      "Repository": "CRAN",
      "Requirements": [
        "cachem",
        "rlang"
      ],
      "Hash": "e2817ccf4a065c5d9d7f2cfbe7c1d78c"
    },
    "mgcv": {
      "Package": "mgcv",
      "Version": "1.8-42",
      "Source": "Repository",
      "Repository": "CRAN",
      "Requirements": [
        "Matrix",
        "R",
        "graphics",
        "methods",
        "nlme",
        "splines",
        "stats",
        "utils"
      ],
      "Hash": "3460beba7ccc8946249ba35327ba902a"
    },
    "mime": {
      "Package": "mime",
      "Version": "0.12",
      "Source": "Repository",
      "Repository": "CRAN",
      "Requirements": [
        "tools"
      ],
      "Hash": "18e9c28c1d3ca1560ce30658b22ce104"
    },
    "miniUI": {
      "Package": "miniUI",
      "Version": "0.1.1.1",
      "Source": "Repository",
      "Repository": "CRAN",
      "Requirements": [
        "htmltools",
        "shiny",
        "utils"
      ],
      "Hash": "fec5f52652d60615fdb3957b3d74324a"
    },
    "modeldata": {
      "Package": "modeldata",
      "Version": "1.1.0",
      "Source": "Repository",
      "Repository": "CRAN",
      "Requirements": [
        "MASS",
        "R",
        "dplyr",
        "purrr",
        "rlang",
        "tibble"
      ],
      "Hash": "df65cdee10e24635c6491ed5a98a31ef"
    },
    "modelenv": {
      "Package": "modelenv",
      "Version": "0.1.1",
      "Source": "Repository",
      "Repository": "CRAN",
      "Requirements": [
        "glue",
        "rlang",
        "tibble",
        "vctrs"
      ],
      "Hash": "fc2e59a68030885555c7be34ee7765a1"
    },
    "modelr": {
      "Package": "modelr",
      "Version": "0.1.11",
      "Source": "Repository",
      "Repository": "CRAN",
      "Requirements": [
        "R",
        "broom",
        "magrittr",
        "purrr",
        "rlang",
        "tibble",
        "tidyr",
        "tidyselect",
        "vctrs"
      ],
      "Hash": "4f50122dc256b1b6996a4703fecea821"
    },
    "munsell": {
      "Package": "munsell",
      "Version": "0.5.0",
      "Source": "Repository",
      "Repository": "CRAN",
      "Requirements": [
        "colorspace",
        "methods"
      ],
      "Hash": "6dfe8bf774944bd5595785e3229d8771"
    },
    "nlme": {
      "Package": "nlme",
      "Version": "3.1-162",
      "Source": "Repository",
      "Repository": "CRAN",
      "Requirements": [
        "R",
        "graphics",
        "lattice",
        "stats",
        "utils"
      ],
      "Hash": "0984ce8da8da9ead8643c5cbbb60f83e"
    },
    "nloptr": {
      "Package": "nloptr",
      "Version": "2.0.3",
      "Source": "Repository",
      "Repository": "CRAN",
      "Requirements": [
        "testthat"
      ],
      "Hash": "277c67a08f358f42b6a77826e4492f79"
    },
    "nnet": {
      "Package": "nnet",
      "Version": "7.3-19",
      "Source": "Repository",
      "Repository": "CRAN",
      "Requirements": [
        "R",
        "stats",
        "utils"
      ],
      "Hash": "2c797b46eea7fb58ede195bc0b1f1138"
    },
    "numDeriv": {
      "Package": "numDeriv",
      "Version": "2016.8-1.1",
      "Source": "Repository",
      "Repository": "CRAN",
      "Requirements": [
        "R"
      ],
      "Hash": "df58958f293b166e4ab885ebcad90e02"
    },
    "openssl": {
      "Package": "openssl",
      "Version": "2.0.6",
      "Source": "Repository",
      "Repository": "CRAN",
      "Requirements": [
        "askpass"
      ],
      "Hash": "0f7cd2962e3044bb940cca4f4b5cecbe"
    },
    "padr": {
      "Package": "padr",
      "Version": "0.6.2",
      "Source": "Repository",
      "Repository": "CRAN",
      "Requirements": [
        "R",
        "Rcpp",
        "dplyr",
        "lubridate",
        "rlang"
      ],
      "Hash": "87219527db60948eb37e3e9ee35479cf"
    },
    "parallelly": {
      "Package": "parallelly",
      "Version": "1.35.0",
      "Source": "Repository",
      "Repository": "CRAN",
      "Requirements": [
        "parallel",
        "tools",
        "utils"
      ],
      "Hash": "1cf5a54cfc5dcb0b84037acfd93cbca7"
    },
    "parsnip": {
      "Package": "parsnip",
      "Version": "1.1.0",
      "Source": "Repository",
      "Repository": "CRAN",
      "Requirements": [
        "R",
        "cli",
        "dplyr",
        "generics",
        "ggplot2",
        "globals",
        "glue",
        "hardhat",
        "lifecycle",
        "magrittr",
        "pillar",
        "prettyunits",
        "purrr",
        "rlang",
        "stats",
        "tibble",
        "tidyr",
        "utils",
        "vctrs",
        "withr"
      ],
      "Hash": "009152502d5125513c353612052e9d4e"
    },
    "patchwork": {
      "Package": "patchwork",
      "Version": "1.1.2",
      "Source": "Repository",
      "Repository": "CRAN",
      "Requirements": [
        "ggplot2",
        "grDevices",
        "graphics",
        "grid",
        "gtable",
        "stats",
        "utils"
      ],
      "Hash": "63b611e9d909a9ed057639d9c3b77152"
    },
    "pillar": {
      "Package": "pillar",
      "Version": "1.9.0",
      "Source": "Repository",
      "Repository": "CRAN",
      "Requirements": [
        "cli",
        "fansi",
        "glue",
        "lifecycle",
        "rlang",
        "utf8",
        "utils",
        "vctrs"
      ],
      "Hash": "15da5a8412f317beeee6175fbc76f4bb"
    },
    "pkgbuild": {
      "Package": "pkgbuild",
      "Version": "1.4.0",
      "Source": "Repository",
      "Repository": "CRAN",
      "Requirements": [
        "R",
        "R6",
        "callr",
        "cli",
        "crayon",
        "desc",
        "prettyunits",
        "processx",
        "rprojroot",
        "withr"
      ],
      "Hash": "d6c3008d79653a0f267703288230105e"
    },
    "pkgconfig": {
      "Package": "pkgconfig",
      "Version": "2.0.3",
      "Source": "Repository",
      "Repository": "CRAN",
      "Requirements": [
        "utils"
      ],
      "Hash": "01f28d4278f15c76cddbea05899c5d6f"
    },
    "pkgdown": {
      "Package": "pkgdown",
      "Version": "2.0.7",
      "Source": "Repository",
      "Repository": "CRAN",
      "Requirements": [
        "R",
        "bslib",
        "callr",
        "cli",
        "desc",
        "digest",
        "downlit",
        "fs",
        "httr",
        "jsonlite",
        "magrittr",
        "memoise",
        "purrr",
        "ragg",
        "rlang",
        "rmarkdown",
        "tibble",
        "whisker",
        "withr",
        "xml2",
        "yaml"
      ],
      "Hash": "16fa15449c930bf3a7761d3c68f8abf9"
    },
    "pkgload": {
      "Package": "pkgload",
      "Version": "1.3.2",
      "Source": "Repository",
      "Repository": "CRAN",
      "Requirements": [
        "R",
        "cli",
        "crayon",
        "desc",
        "fs",
        "glue",
        "methods",
        "rlang",
        "rprojroot",
        "utils",
        "withr"
      ],
      "Hash": "6b0c222c5071efe0f3baf3dae9aa40e2"
    },
    "plogr": {
      "Package": "plogr",
      "Version": "0.2.0",
      "Source": "Repository",
      "Repository": "CRAN",
      "Hash": "09eb987710984fc2905c7129c7d85e65"
    },
    "plotly": {
      "Package": "plotly",
      "Version": "4.10.1",
      "Source": "Repository",
      "Repository": "CRAN",
      "Requirements": [
        "R",
        "RColorBrewer",
        "base64enc",
        "crosstalk",
        "data.table",
        "digest",
        "dplyr",
        "ggplot2",
        "htmltools",
        "htmlwidgets",
        "httr",
        "jsonlite",
        "lazyeval",
        "magrittr",
        "promises",
        "purrr",
        "rlang",
        "scales",
        "tibble",
        "tidyr",
        "tools",
        "vctrs",
        "viridisLite"
      ],
      "Hash": "3781cf6971c6467fa842a63725bbee9e"
    },
    "png": {
      "Package": "png",
      "Version": "0.1-8",
      "Source": "Repository",
      "Repository": "CRAN",
      "Requirements": [
        "R"
      ],
      "Hash": "bd54ba8a0a5faded999a7aab6e46b374"
    },
    "praise": {
      "Package": "praise",
      "Version": "1.0.0",
      "Source": "Repository",
      "Repository": "CRAN",
      "Hash": "a555924add98c99d2f411e37e7d25e9f"
    },
    "prettyunits": {
      "Package": "prettyunits",
      "Version": "1.1.1",
      "Source": "Repository",
      "Repository": "CRAN",
      "Hash": "95ef9167b75dde9d2ccc3c7528393e7e"
    },
    "processx": {
      "Package": "processx",
      "Version": "3.8.1",
      "Source": "Repository",
      "Repository": "CRAN",
      "Requirements": [
        "R",
        "R6",
        "ps",
        "utils"
      ],
      "Hash": "d75b4059d781336efba24021915902b4"
    },
    "prodlim": {
      "Package": "prodlim",
      "Version": "2023.03.31",
      "Source": "Repository",
      "Repository": "CRAN",
      "Requirements": [
        "KernSmooth",
        "R",
        "Rcpp",
        "data.table",
        "diagram",
        "grDevices",
        "graphics",
        "lava",
        "stats",
        "survival"
      ],
      "Hash": "3f60fadb28cfebdd20b0dd4198a38c60"
    },
    "profvis": {
      "Package": "profvis",
      "Version": "0.3.8",
      "Source": "Repository",
      "Repository": "CRAN",
      "Requirements": [
        "R",
        "htmlwidgets",
        "purrr",
        "rlang",
        "stringr",
        "vctrs"
      ],
      "Hash": "aa5a3864397ce6ae03458f98618395a1"
    },
    "progress": {
      "Package": "progress",
      "Version": "1.2.2",
      "Source": "Repository",
      "Repository": "CRAN",
      "Requirements": [
        "R6",
        "crayon",
        "hms",
        "prettyunits"
      ],
      "Hash": "14dc9f7a3c91ebb14ec5bb9208a07061"
    },
    "progressr": {
      "Package": "progressr",
      "Version": "0.13.0",
      "Source": "Repository",
      "Repository": "CRAN",
      "Requirements": [
        "R",
        "digest",
        "utils"
      ],
      "Hash": "376a8ebcc878f9c1395e212548fc297a"
    },
    "promises": {
      "Package": "promises",
      "Version": "1.2.0.1",
      "Source": "Repository",
      "Repository": "CRAN",
      "Requirements": [
        "R6",
        "Rcpp",
        "later",
        "magrittr",
        "rlang",
        "stats"
      ],
      "Hash": "4ab2c43adb4d4699cf3690acd378d75d"
    },
    "proxy": {
      "Package": "proxy",
      "Version": "0.4-27",
      "Source": "Repository",
      "Repository": "CRAN",
      "Requirements": [
        "R",
        "stats",
        "utils"
      ],
      "Hash": "e0ef355c12942cf7a6b91a6cfaea8b3e"
    },
    "ps": {
      "Package": "ps",
      "Version": "1.7.5",
      "Source": "Repository",
      "Repository": "CRAN",
      "Requirements": [
        "R",
        "utils"
      ],
      "Hash": "709d852d33178db54b17c722e5b1e594"
    },
    "purrr": {
      "Package": "purrr",
      "Version": "1.0.1",
      "Source": "Repository",
      "Repository": "CRAN",
      "Requirements": [
        "R",
        "cli",
        "lifecycle",
        "magrittr",
        "rlang",
        "vctrs"
      ],
      "Hash": "d71c815267c640f17ddbf7f16144b4bb"
    },
    "quadprog": {
      "Package": "quadprog",
      "Version": "1.5-8",
      "Source": "Repository",
      "Repository": "CRAN",
      "Requirements": [
        "R"
      ],
      "Hash": "5f919ae5e7f83a6f91dcf2288943370d"
    },
    "quantmod": {
      "Package": "quantmod",
      "Version": "0.4.22",
      "Source": "Repository",
      "Repository": "CRAN",
      "Requirements": [
        "R",
        "TTR",
        "curl",
        "jsonlite",
        "methods",
        "xts",
        "zoo"
      ],
      "Hash": "cc504f910a540b431e31ed317fd364d2"
    },
    "ragg": {
      "Package": "ragg",
      "Version": "1.2.5",
      "Source": "Repository",
      "Repository": "CRAN",
      "Requirements": [
        "systemfonts",
        "textshaping"
      ],
      "Hash": "690bc058ea2b1b8a407d3cfe3dce3ef9"
    },
    "ranger": {
      "Package": "ranger",
      "Version": "0.15.1",
      "Source": "Repository",
      "Repository": "CRAN",
      "Requirements": [
        "Matrix",
        "R",
        "Rcpp",
        "RcppEigen"
      ],
      "Hash": "ec74161e5a464623b0cdfc435f9926ed"
    },
    "rappdirs": {
      "Package": "rappdirs",
      "Version": "0.3.3",
      "Source": "Repository",
      "Repository": "CRAN",
      "Requirements": [
        "R"
      ],
      "Hash": "5e3c5dc0b071b21fa128676560dbe94d"
    },
    "rcmdcheck": {
      "Package": "rcmdcheck",
      "Version": "1.4.0",
      "Source": "Repository",
      "Repository": "CRAN",
      "Requirements": [
        "R6",
        "callr",
        "cli",
        "curl",
        "desc",
        "digest",
        "pkgbuild",
        "prettyunits",
        "rprojroot",
        "sessioninfo",
        "utils",
        "withr",
        "xopen"
      ],
      "Hash": "8f25ebe2ec38b1f2aef3b0d2ef76f6c4"
    },
    "readr": {
      "Package": "readr",
      "Version": "2.1.4",
      "Source": "Repository",
      "Repository": "CRAN",
      "Requirements": [
        "R",
        "R6",
        "cli",
        "clipr",
        "cpp11",
        "crayon",
        "hms",
        "lifecycle",
        "methods",
        "rlang",
        "tibble",
        "tzdb",
        "utils",
        "vroom"
      ],
      "Hash": "b5047343b3825f37ad9d3b5d89aa1078"
    },
    "readxl": {
      "Package": "readxl",
      "Version": "1.4.2",
      "Source": "Repository",
      "Repository": "CRAN",
      "Requirements": [
        "R",
        "cellranger",
        "cpp11",
        "progress",
        "tibble",
        "utils"
      ],
      "Hash": "2e6020b1399d95f947ed867045e9ca17"
    },
    "recipes": {
      "Package": "recipes",
      "Version": "1.0.6",
      "Source": "Repository",
      "Repository": "CRAN",
      "Requirements": [
        "Matrix",
        "R",
        "cli",
        "clock",
        "dplyr",
        "ellipsis",
        "generics",
        "glue",
        "gower",
        "hardhat",
        "ipred",
        "lifecycle",
        "lubridate",
        "magrittr",
        "purrr",
        "rlang",
        "stats",
        "tibble",
        "tidyr",
        "tidyselect",
        "timeDate",
        "utils",
        "vctrs",
        "withr"
      ],
      "Hash": "eb53ffc9674dc9a52c3a7e22d96d3f56"
    },
    "recommenderlab": {
      "Package": "recommenderlab",
      "Version": "1.0.3",
      "Source": "Repository",
      "Repository": "CRAN",
      "Requirements": [
        "Matrix",
        "R",
        "arules",
        "irlba",
        "matrixStats",
        "methods",
        "proxy",
        "recosystem",
        "registry",
        "stats",
        "utils"
      ],
      "Hash": "74c4a6c4f0cd3c039c4c2198d98e1744"
    },
    "recosystem": {
      "Package": "recosystem",
      "Version": "0.5.1",
      "Source": "Repository",
      "Repository": "CRAN",
      "Requirements": [
        "R",
        "Rcpp",
        "RcppProgress",
        "float",
        "methods"
      ],
      "Hash": "5255c9331887a7fe293a1d7824a39e34"
    },
    "registry": {
      "Package": "registry",
      "Version": "0.5-1",
      "Source": "Repository",
      "Repository": "CRAN",
      "Requirements": [
        "R",
        "utils"
      ],
      "Hash": "1c9935f4f14c6c096c9c9072ddee59f1"
    },
    "rematch": {
      "Package": "rematch",
      "Version": "1.0.1",
      "Source": "Repository",
      "Repository": "CRAN",
      "Hash": "c66b930d20bb6d858cd18e1cebcfae5c"
    },
    "rematch2": {
      "Package": "rematch2",
      "Version": "2.1.2",
      "Source": "Repository",
      "Repository": "CRAN",
      "Requirements": [
        "tibble"
      ],
      "Hash": "76c9e04c712a05848ae7a23d2f170a40"
    },
    "remotes": {
      "Package": "remotes",
      "Version": "2.4.2",
      "Source": "Repository",
      "Repository": "CRAN",
      "Requirements": [
        "R",
        "methods",
        "stats",
        "tools",
        "utils"
      ],
      "Hash": "227045be9aee47e6dda9bb38ac870d67"
    },
    "renv": {
      "Package": "renv",
      "Version": "1.0.3",
<<<<<<< HEAD
      "Source": "Repository",
      "Repository": "CRAN",
      "Requirements": [
        "utils"
      ],
      "Hash": "41b847654f567341725473431dd0d5ab"
=======
      "OS_type": null,
      "Repository": "CRAN",
      "Source": "Repository"
>>>>>>> 824c645c
    },
    "reprex": {
      "Package": "reprex",
      "Version": "2.0.2",
      "Source": "Repository",
      "Repository": "CRAN",
      "Requirements": [
        "R",
        "callr",
        "cli",
        "clipr",
        "fs",
        "glue",
        "knitr",
        "lifecycle",
        "rlang",
        "rmarkdown",
        "rstudioapi",
        "utils",
        "withr"
      ],
      "Hash": "d66fe009d4c20b7ab1927eb405db9ee2"
    },
    "reticulate": {
      "Package": "reticulate",
      "Version": "1.32.0",
      "Source": "Repository",
      "Repository": "CRAN",
      "Requirements": [
        "Matrix",
        "R",
        "Rcpp",
        "RcppTOML",
        "graphics",
        "here",
        "jsonlite",
        "methods",
        "png",
        "rappdirs",
        "rlang",
        "utils",
        "withr"
      ],
      "Hash": "3bcef49cfb33dcc522ab94eabd5d3714"
    },
    "riingo": {
      "Package": "riingo",
      "Version": "0.3.1",
      "Source": "Repository",
      "Repository": "CRAN",
      "Requirements": [
        "R",
        "crayon",
        "glue",
        "httr",
        "jsonlite",
        "purrr",
        "rlang",
        "tibble",
        "vctrs"
      ],
      "Hash": "a6b991ccde367ee08f18d0fe66751cfb"
    },
    "rlang": {
      "Package": "rlang",
      "Version": "1.1.1",
      "Source": "Repository",
      "Repository": "CRAN",
      "Requirements": [
        "R",
        "utils"
      ],
      "Hash": "a85c767b55f0bf9b7ad16c6d7baee5bb"
    },
    "rmarkdown": {
      "Package": "rmarkdown",
      "Version": "2.21",
      "Source": "Repository",
      "Repository": "CRAN",
      "Requirements": [
        "R",
        "bslib",
        "evaluate",
        "fontawesome",
        "htmltools",
        "jquerylib",
        "jsonlite",
        "knitr",
        "methods",
        "stringr",
        "tinytex",
        "tools",
        "utils",
        "xfun",
        "yaml"
      ],
      "Hash": "493df4ae51e2e984952ea4d5c75786a3"
    },
    "roxygen2": {
      "Package": "roxygen2",
      "Version": "7.2.3",
      "Source": "Repository",
      "Repository": "CRAN",
      "Requirements": [
        "R",
        "R6",
        "brew",
        "cli",
        "commonmark",
        "cpp11",
        "desc",
        "knitr",
        "methods",
        "pkgload",
        "purrr",
        "rlang",
        "stringi",
        "stringr",
        "utils",
        "withr",
        "xml2"
      ],
      "Hash": "7b153c746193b143c14baa072bae4e27"
    },
    "rpart": {
      "Package": "rpart",
      "Version": "4.1.19",
      "Source": "Repository",
      "Repository": "CRAN",
      "Requirements": [
        "R",
        "grDevices",
        "graphics",
        "stats"
      ],
      "Hash": "b3c892a81783376cc2204af0f5805a80"
    },
    "rprojroot": {
      "Package": "rprojroot",
      "Version": "2.0.3",
      "Source": "Repository",
      "Repository": "CRAN",
      "Requirements": [
        "R"
      ],
      "Hash": "1de7ab598047a87bba48434ba35d497d"
    },
    "rsample": {
      "Package": "rsample",
      "Version": "1.1.1",
      "Source": "Repository",
      "Repository": "CRAN",
      "Requirements": [
        "R",
        "dplyr",
        "furrr",
        "generics",
        "glue",
        "methods",
        "pillar",
        "purrr",
        "rlang",
        "slider",
        "tibble",
        "tidyr",
        "tidyselect",
        "vctrs"
      ],
      "Hash": "cb0c54ebc268ec382be8e4d4a8c34557"
    },
    "rstudioapi": {
      "Package": "rstudioapi",
      "Version": "0.14",
      "Source": "Repository",
      "Repository": "CRAN",
      "Hash": "690bd2acc42a9166ce34845884459320"
    },
    "rversions": {
      "Package": "rversions",
      "Version": "2.1.2",
      "Source": "Repository",
      "Repository": "CRAN",
      "Requirements": [
        "curl",
        "utils",
        "xml2"
      ],
      "Hash": "a9881dfed103e83f9de151dc17002cd1"
    },
    "rvest": {
      "Package": "rvest",
      "Version": "1.0.3",
      "Source": "Repository",
      "Repository": "CRAN",
      "Requirements": [
        "R",
        "cli",
        "glue",
        "httr",
        "lifecycle",
        "magrittr",
        "rlang",
        "selectr",
        "tibble",
        "withr",
        "xml2"
      ],
      "Hash": "a4a5ac819a467808c60e36e92ddf195e"
    },
    "sandwich": {
      "Package": "sandwich",
      "Version": "3.0-2",
      "Source": "Repository",
      "Repository": "CRAN",
      "Requirements": [
        "R",
        "stats",
        "utils",
        "zoo"
      ],
      "Hash": "dd5af939b8690baa8ee0bca996e99924"
    },
    "sass": {
      "Package": "sass",
      "Version": "0.4.6",
      "Source": "Repository",
      "Repository": "CRAN",
      "Requirements": [
        "R6",
        "fs",
        "htmltools",
        "rappdirs",
        "rlang"
      ],
      "Hash": "cc3ec7dd33982ef56570229b62d6388e"
    },
    "scales": {
      "Package": "scales",
      "Version": "1.2.1",
      "Source": "Repository",
      "Repository": "CRAN",
      "Requirements": [
        "R",
        "R6",
        "RColorBrewer",
        "farver",
        "labeling",
        "lifecycle",
        "munsell",
        "rlang",
        "viridisLite"
      ],
      "Hash": "906cb23d2f1c5680b8ce439b44c6fa63"
    },
    "selectr": {
      "Package": "selectr",
      "Version": "0.4-2",
      "Source": "Repository",
      "Repository": "CRAN",
      "Requirements": [
        "R",
        "R6",
        "methods",
        "stringr"
      ],
      "Hash": "3838071b66e0c566d55cc26bd6e27bf4"
    },
    "sessioninfo": {
      "Package": "sessioninfo",
      "Version": "1.2.2",
      "Source": "Repository",
      "Repository": "CRAN",
      "Requirements": [
        "R",
        "cli",
        "tools",
        "utils"
      ],
      "Hash": "3f9796a8d0a0e8c6eb49a4b029359d1f"
    },
    "shape": {
      "Package": "shape",
      "Version": "1.4.6",
      "Source": "Repository",
      "Repository": "CRAN",
      "Requirements": [
        "R",
        "grDevices",
        "graphics",
        "stats"
      ],
      "Hash": "9067f962730f58b14d8ae54ca885509f"
    },
    "shiny": {
      "Package": "shiny",
      "Version": "1.7.4",
      "Source": "Repository",
      "Repository": "CRAN",
      "Requirements": [
        "R",
        "R6",
        "bslib",
        "cachem",
        "commonmark",
        "crayon",
        "ellipsis",
        "fastmap",
        "fontawesome",
        "glue",
        "grDevices",
        "htmltools",
        "httpuv",
        "jsonlite",
        "later",
        "lifecycle",
        "methods",
        "mime",
        "promises",
        "rlang",
        "sourcetools",
        "tools",
        "utils",
        "withr",
        "xtable"
      ],
      "Hash": "c2eae3d8c670fa9dfa35a12066f4a1d5"
    },
    "showtext": {
      "Package": "showtext",
      "Version": "0.9-6",
      "Source": "Repository",
      "Repository": "CRAN",
      "Requirements": [
        "grDevices",
        "showtextdb",
        "sysfonts"
      ],
      "Hash": "c0fd332d248b195bbcb94a0dfda37b0d"
    },
    "showtextdb": {
      "Package": "showtextdb",
      "Version": "3.0",
      "Source": "Repository",
      "Repository": "CRAN",
      "Requirements": [
        "sysfonts",
        "utils"
      ],
      "Hash": "c12e756cf947e58b0f2c2a520521a5a8"
    },
    "slider": {
      "Package": "slider",
      "Version": "0.3.0",
      "Source": "Repository",
      "Repository": "CRAN",
      "Requirements": [
        "R",
        "cli",
        "rlang",
        "vctrs",
        "warp"
      ],
      "Hash": "c1c73df260af9e1e3692eb3b8e1ecb88"
    },
    "sourcetools": {
      "Package": "sourcetools",
      "Version": "0.1.7-1",
      "Source": "Repository",
      "Repository": "CRAN",
      "Requirements": [
        "R"
      ],
      "Hash": "5f5a7629f956619d519205ec475fe647"
    },
    "stringi": {
      "Package": "stringi",
      "Version": "1.7.12",
      "Source": "Repository",
      "Repository": "CRAN",
      "Requirements": [
        "R",
        "stats",
        "tools",
        "utils"
      ],
      "Hash": "ca8bd84263c77310739d2cf64d84d7c9"
    },
    "stringr": {
      "Package": "stringr",
      "Version": "1.5.0",
      "Source": "Repository",
      "Repository": "CRAN",
      "Requirements": [
        "R",
        "cli",
        "glue",
        "lifecycle",
        "magrittr",
        "rlang",
        "stringi",
        "vctrs"
      ],
      "Hash": "671a4d384ae9d32fc47a14e98bfa3dc8"
    },
    "survival": {
      "Package": "survival",
      "Version": "3.5-5",
      "Source": "Repository",
      "Repository": "CRAN",
      "Requirements": [
        "Matrix",
        "R",
        "graphics",
        "methods",
        "splines",
        "stats",
        "utils"
      ],
      "Hash": "d683341b1fa2e8d817efde27d6e6d35b"
    },
    "svglite": {
      "Package": "svglite",
      "Version": "2.1.1",
      "Source": "Repository",
      "Repository": "CRAN",
      "Requirements": [
        "R",
        "cpp11",
        "systemfonts"
      ],
      "Hash": "29442899581643411facb66f4add846a"
    },
    "sys": {
      "Package": "sys",
      "Version": "3.4.2",
      "Source": "Repository",
      "Repository": "CRAN",
      "Hash": "3a1be13d68d47a8cd0bfd74739ca1555"
    },
    "sysfonts": {
      "Package": "sysfonts",
      "Version": "0.8.8",
      "Source": "Repository",
      "Repository": "CRAN",
      "Hash": "7f4dac41a3e348ae12832167e6beb875"
    },
    "systemfonts": {
      "Package": "systemfonts",
      "Version": "1.0.4",
      "Source": "Repository",
      "Repository": "CRAN",
      "Requirements": [
        "R",
        "cpp11"
      ],
      "Hash": "90b28393209827327de889f49935140a"
    },
    "tensorflow": {
      "Package": "tensorflow",
      "Version": "2.11.0",
      "Source": "Repository",
      "Repository": "CRAN",
      "Requirements": [
        "R",
        "config",
        "grDevices",
        "processx",
        "reticulate",
        "rstudioapi",
        "tfautograph",
        "tfruns",
        "utils",
        "yaml"
      ],
      "Hash": "34fddd59db96f799164f802ab7e0de8d"
    },
    "testthat": {
      "Package": "testthat",
      "Version": "3.1.8",
      "Source": "Repository",
      "Repository": "CRAN",
      "Requirements": [
        "R",
        "R6",
        "brio",
        "callr",
        "cli",
        "desc",
        "digest",
        "ellipsis",
        "evaluate",
        "jsonlite",
        "lifecycle",
        "magrittr",
        "methods",
        "pkgload",
        "praise",
        "processx",
        "ps",
        "rlang",
        "utils",
        "waldo",
        "withr"
      ],
      "Hash": "e0eded5dd915510f8e0d6e6277506203"
    },
    "textshaping": {
      "Package": "textshaping",
      "Version": "0.3.6",
      "Source": "Repository",
      "Repository": "CRAN",
      "Requirements": [
        "R",
        "cpp11",
        "systemfonts"
      ],
      "Hash": "1ab6223d3670fac7143202cb6a2d43d5"
    },
    "tfautograph": {
      "Package": "tfautograph",
      "Version": "0.3.2",
      "Source": "Repository",
      "Repository": "CRAN",
      "Requirements": [
        "R",
        "backports",
        "reticulate"
      ],
      "Hash": "f49f95df7561c477ac2370809fde9d61"
    },
    "tfruns": {
      "Package": "tfruns",
      "Version": "1.5.1",
      "Source": "Repository",
      "Repository": "CRAN",
      "Requirements": [
        "R",
        "base64enc",
        "config",
        "jsonlite",
        "magrittr",
        "reticulate",
        "rlang",
        "rstudioapi",
        "tidyselect",
        "utils",
        "whisker",
        "yaml"
      ],
      "Hash": "8bcc55965444ca8a44bdb8ba7505be51"
    },
    "tibble": {
      "Package": "tibble",
      "Version": "3.2.1",
      "Source": "Repository",
      "Repository": "CRAN",
      "Requirements": [
        "R",
        "fansi",
        "lifecycle",
        "magrittr",
        "methods",
        "pillar",
        "pkgconfig",
        "rlang",
        "utils",
        "vctrs"
      ],
      "Hash": "a84e2cc86d07289b3b6f5069df7a004c"
    },
    "tidymodels": {
      "Package": "tidymodels",
      "Version": "1.1.0",
      "Source": "Repository",
      "Repository": "CRAN",
      "Requirements": [
        "R",
        "broom",
        "cli",
        "conflicted",
        "dials",
        "dplyr",
        "ggplot2",
        "hardhat",
        "infer",
        "modeldata",
        "parsnip",
        "purrr",
        "recipes",
        "rlang",
        "rsample",
        "rstudioapi",
        "tibble",
        "tidyr",
        "tune",
        "workflows",
        "workflowsets",
        "yardstick"
      ],
      "Hash": "65f6942e7cb9396aa31daeaf0d79f70c"
    },
    "tidyquant": {
      "Package": "tidyquant",
      "Version": "1.0.7",
      "Source": "Repository",
      "Repository": "CRAN",
      "Requirements": [
        "PerformanceAnalytics",
        "Quandl",
        "R",
        "TTR",
        "alphavantager",
        "curl",
        "dplyr",
        "ggplot2",
        "httr",
        "jsonlite",
        "lazyeval",
        "lubridate",
        "magrittr",
        "purrr",
        "quantmod",
        "readr",
        "readxl",
        "riingo",
        "rlang",
        "stringr",
        "tibble",
        "tidyr",
        "tidyselect",
        "tidyverse",
        "timeDate",
        "timetk",
        "xts"
      ],
      "Hash": "3b918f77777829b54e172512597bef7b"
    },
    "tidyr": {
      "Package": "tidyr",
      "Version": "1.3.0",
      "Source": "Repository",
      "Repository": "CRAN",
      "Requirements": [
        "R",
        "cli",
        "cpp11",
        "dplyr",
        "glue",
        "lifecycle",
        "magrittr",
        "purrr",
        "rlang",
        "stringr",
        "tibble",
        "tidyselect",
        "utils",
        "vctrs"
      ],
      "Hash": "e47debdc7ce599b070c8e78e8ac0cfcf"
    },
    "tidyselect": {
      "Package": "tidyselect",
      "Version": "1.2.0",
      "Source": "Repository",
      "Repository": "CRAN",
      "Requirements": [
        "R",
        "cli",
        "glue",
        "lifecycle",
        "rlang",
        "vctrs",
        "withr"
      ],
      "Hash": "79540e5fcd9e0435af547d885f184fd5"
    },
    "tidyverse": {
      "Package": "tidyverse",
      "Version": "2.0.0",
      "Source": "Repository",
      "Repository": "CRAN",
      "Requirements": [
        "R",
        "broom",
        "cli",
        "conflicted",
        "dbplyr",
        "dplyr",
        "dtplyr",
        "forcats",
        "ggplot2",
        "googledrive",
        "googlesheets4",
        "haven",
        "hms",
        "httr",
        "jsonlite",
        "lubridate",
        "magrittr",
        "modelr",
        "pillar",
        "purrr",
        "ragg",
        "readr",
        "readxl",
        "reprex",
        "rlang",
        "rstudioapi",
        "rvest",
        "stringr",
        "tibble",
        "tidyr",
        "xml2"
      ],
      "Hash": "c328568cd14ea89a83bd4ca7f54ae07e"
    },
    "timeDate": {
      "Package": "timeDate",
      "Version": "4022.108",
      "Source": "Repository",
      "Repository": "CRAN",
      "Requirements": [
        "R",
        "graphics",
        "methods",
        "stats",
        "utils"
      ],
      "Hash": "3f7918d2b36c17ffe07cddba6458453e"
    },
    "timechange": {
      "Package": "timechange",
      "Version": "0.2.0",
      "Source": "Repository",
      "Repository": "CRAN",
      "Requirements": [
        "R",
        "cpp11"
      ],
      "Hash": "8548b44f79a35ba1791308b61e6012d7"
    },
    "timetk": {
      "Package": "timetk",
      "Version": "2.8.3",
      "Source": "Repository",
      "Repository": "CRAN",
      "Requirements": [
        "R",
        "anytime",
        "assertthat",
        "dplyr",
        "forcats",
        "forecast",
        "generics",
        "ggplot2",
        "hms",
        "lubridate",
        "padr",
        "plotly",
        "purrr",
        "readr",
        "recipes",
        "rlang",
        "rsample",
        "slider",
        "stringi",
        "stringr",
        "tibble",
        "tidyr",
        "tidyselect",
        "timeDate",
        "tsfeatures",
        "xts",
        "zoo"
      ],
      "Hash": "12402f38fe822241c537a6368aaa7eb7"
    },
    "tinytex": {
      "Package": "tinytex",
      "Version": "0.45",
      "Source": "Repository",
      "Repository": "CRAN",
      "Requirements": [
        "xfun"
      ],
      "Hash": "e4e357f28c2edff493936b6cb30c3d65"
    },
    "tseries": {
      "Package": "tseries",
      "Version": "0.10-54",
      "Source": "Repository",
      "Repository": "CRAN",
      "Requirements": [
        "R",
        "graphics",
        "jsonlite",
        "quadprog",
        "quantmod",
        "stats",
        "utils",
        "zoo"
      ],
      "Hash": "a2045b968f6360df39d3267cf0f9d230"
    },
    "tsfeatures": {
      "Package": "tsfeatures",
      "Version": "1.1",
      "Source": "Repository",
      "Repository": "CRAN",
      "Requirements": [
        "R",
        "RcppRoll",
        "forecast",
        "fracdiff",
        "furrr",
        "future",
        "purrr",
        "stats",
        "tibble",
        "tseries",
        "urca"
      ],
      "Hash": "42ade93e0ef7e3aff718a9eee19f1751"
    },
    "tune": {
      "Package": "tune",
      "Version": "1.1.1",
      "Source": "Repository",
      "Repository": "CRAN",
      "Requirements": [
        "GPfit",
        "R",
        "cli",
        "dials",
        "dplyr",
        "foreach",
        "generics",
        "ggplot2",
        "glue",
        "hardhat",
        "lifecycle",
        "parsnip",
        "purrr",
        "recipes",
        "rlang",
        "rsample",
        "tibble",
        "tidyr",
        "tidyselect",
        "vctrs",
        "withr",
        "workflows",
        "yardstick"
      ],
      "Hash": "abf2edf028c09305eaf0159fbb27d851"
    },
    "tzdb": {
      "Package": "tzdb",
      "Version": "0.4.0",
      "Source": "Repository",
      "Repository": "CRAN",
      "Requirements": [
        "R",
        "cpp11"
      ],
      "Hash": "f561504ec2897f4d46f0c7657e488ae1"
    },
    "urca": {
      "Package": "urca",
      "Version": "1.3-3",
      "Source": "Repository",
      "Repository": "CRAN",
      "Requirements": [
        "R",
        "graphics",
        "methods",
        "nlme",
        "stats"
      ],
      "Hash": "efec213571f99114c63562e4c076ac25"
    },
    "urlchecker": {
      "Package": "urlchecker",
      "Version": "1.0.1",
      "Source": "Repository",
      "Repository": "CRAN",
      "Requirements": [
        "R",
        "cli",
        "curl",
        "tools",
        "xml2"
      ],
      "Hash": "409328b8e1253c8d729a7836fe7f7a16"
    },
    "usethis": {
      "Package": "usethis",
      "Version": "2.1.6",
      "Source": "Repository",
      "Repository": "CRAN",
      "Requirements": [
        "R",
        "cli",
        "clipr",
        "crayon",
        "curl",
        "desc",
        "fs",
        "gert",
        "gh",
        "glue",
        "jsonlite",
        "lifecycle",
        "purrr",
        "rappdirs",
        "rlang",
        "rprojroot",
        "rstudioapi",
        "stats",
        "utils",
        "whisker",
        "withr",
        "yaml"
      ],
      "Hash": "a67a22c201832b12c036cc059f1d137d"
    },
    "utf8": {
      "Package": "utf8",
      "Version": "1.2.3",
      "Source": "Repository",
      "Repository": "CRAN",
      "Requirements": [
        "R"
      ],
      "Hash": "1fe17157424bb09c48a8b3b550c753bc"
    },
    "uuid": {
      "Package": "uuid",
      "Version": "1.1-0",
      "Source": "Repository",
      "Repository": "CRAN",
      "Requirements": [
        "R"
      ],
      "Hash": "f1cb46c157d080b729159d407be83496"
    },
    "vctrs": {
      "Package": "vctrs",
      "Version": "0.6.2",
      "Source": "Repository",
      "Repository": "CRAN",
      "Requirements": [
        "R",
        "cli",
        "glue",
        "lifecycle",
        "rlang"
      ],
      "Hash": "a745bda7aff4734c17294bb41d4e4607"
    },
    "viridisLite": {
      "Package": "viridisLite",
      "Version": "0.4.2",
      "Source": "Repository",
      "Repository": "CRAN",
      "Requirements": [
        "R"
      ],
      "Hash": "c826c7c4241b6fc89ff55aaea3fa7491"
    },
    "vroom": {
      "Package": "vroom",
      "Version": "1.6.3",
      "Source": "Repository",
      "Repository": "CRAN",
      "Requirements": [
        "R",
        "bit64",
        "cli",
        "cpp11",
        "crayon",
        "glue",
        "hms",
        "lifecycle",
        "methods",
        "progress",
        "rlang",
        "stats",
        "tibble",
        "tidyselect",
        "tzdb",
        "vctrs",
        "withr"
      ],
      "Hash": "8318e64ffb3a70e652494017ec455561"
    },
    "waldo": {
      "Package": "waldo",
      "Version": "0.5.1",
      "Source": "Repository",
      "Repository": "CRAN",
      "Requirements": [
        "cli",
        "diffobj",
        "fansi",
        "glue",
        "methods",
        "rematch2",
        "rlang",
        "tibble"
      ],
      "Hash": "2c993415154cdb94649d99ae138ff5e5"
    },
    "warp": {
      "Package": "warp",
      "Version": "0.2.0",
      "Source": "Repository",
      "Repository": "CRAN",
      "Requirements": [
        "R"
      ],
      "Hash": "2982481615756e24e79fee95bdc95daa"
    },
    "webshot": {
      "Package": "webshot",
      "Version": "0.5.4",
      "Source": "Repository",
      "Repository": "CRAN",
      "Requirements": [
        "R",
        "callr",
        "jsonlite",
        "magrittr"
      ],
      "Hash": "cfd9342c76693ae53108a474aafa1641"
    },
    "wesanderson": {
      "Package": "wesanderson",
      "Version": "0.3.6",
      "Source": "Repository",
      "Repository": "CRAN",
      "Requirements": [
        "R"
      ],
      "Hash": "42f92f1e9ef722355959ec1f7c459636"
    },
    "whisker": {
      "Package": "whisker",
      "Version": "0.4.1",
      "Source": "Repository",
      "Repository": "CRAN",
      "Hash": "c6abfa47a46d281a7d5159d0a8891e88"
    },
    "withr": {
      "Package": "withr",
      "Version": "2.5.0",
      "Source": "Repository",
      "Repository": "CRAN",
      "Requirements": [
        "R",
        "grDevices",
        "graphics",
        "stats"
      ],
      "Hash": "c0e49a9760983e81e55cdd9be92e7182"
    },
    "workflows": {
      "Package": "workflows",
      "Version": "1.1.3",
      "Source": "Repository",
      "Repository": "CRAN",
      "Requirements": [
        "R",
        "cli",
        "generics",
        "glue",
        "hardhat",
        "lifecycle",
        "modelenv",
        "parsnip",
        "rlang",
        "tidyselect",
        "vctrs"
      ],
      "Hash": "553cd1d3d88da41e40f70b04f657a164"
    },
    "workflowsets": {
      "Package": "workflowsets",
      "Version": "1.0.1",
      "Source": "Repository",
      "Repository": "CRAN",
      "Requirements": [
        "R",
        "cli",
        "dplyr",
        "generics",
        "ggplot2",
        "glue",
        "hardhat",
        "lifecycle",
        "parsnip",
        "pillar",
        "prettyunits",
        "purrr",
        "rlang",
        "rsample",
        "stats",
        "tibble",
        "tidyr",
        "tune",
        "vctrs",
        "withr",
        "workflows"
      ],
      "Hash": "7393bad2a9c83d549e79bd641f6bf67a"
    },
    "xfun": {
      "Package": "xfun",
      "Version": "0.39",
      "Source": "Repository",
      "Repository": "CRAN",
      "Requirements": [
        "stats",
        "tools"
      ],
      "Hash": "8f56e9acb54fb525e66464d57ab58bcb"
    },
    "xml2": {
      "Package": "xml2",
      "Version": "1.3.4",
      "Source": "Repository",
      "Repository": "CRAN",
      "Requirements": [
        "R",
        "methods"
      ],
      "Hash": "7dc765ac9b909487326a7d471fdd3821"
    },
    "xopen": {
      "Package": "xopen",
      "Version": "1.0.0",
      "Source": "Repository",
      "Repository": "CRAN",
      "Requirements": [
        "R",
        "processx"
      ],
      "Hash": "6c85f015dee9cc7710ddd20f86881f58"
    },
    "xtable": {
      "Package": "xtable",
      "Version": "1.8-4",
      "Source": "Repository",
      "Repository": "CRAN",
      "Requirements": [
        "R",
        "stats",
        "utils"
      ],
      "Hash": "b8acdf8af494d9ec19ccb2481a9b11c2"
    },
    "xts": {
      "Package": "xts",
      "Version": "0.13.1",
      "Source": "Repository",
      "Repository": "CRAN",
      "Requirements": [
        "R",
        "methods",
        "zoo"
      ],
      "Hash": "b8aa1235fd8b0ff10756150b792dc60f"
    },
    "yaml": {
      "Package": "yaml",
      "Version": "2.3.7",
      "Source": "Repository",
      "Repository": "CRAN",
      "Hash": "0d0056cc5383fbc240ccd0cb584bf436"
    },
    "yardstick": {
      "Package": "yardstick",
      "Version": "1.2.0",
      "Source": "Repository",
      "Repository": "CRAN",
      "Requirements": [
        "R",
        "cli",
        "dplyr",
        "generics",
        "hardhat",
        "lifecycle",
        "rlang",
        "tibble",
        "tidyselect",
        "utils",
        "vctrs"
      ],
      "Hash": "935418860629e50d2a2c495ea0a05221"
    },
    "yulab.utils": {
      "Package": "yulab.utils",
      "Version": "0.0.6",
      "Source": "Repository",
      "Repository": "CRAN",
      "Requirements": [
        "stats",
        "utils"
      ],
      "Hash": "0d0b7cc6da5efc21f07f6b8d966a9cc1"
    },
    "zeallot": {
      "Package": "zeallot",
      "Version": "0.1.0",
      "Source": "Repository",
      "Repository": "CRAN",
      "Hash": "ee9b643aa8331c45d8d82eb3a137c9bc"
    },
    "zip": {
      "Package": "zip",
      "Version": "2.3.0",
      "Source": "Repository",
      "Repository": "CRAN",
      "Hash": "d98c94dacb7e0efcf83b0a133a705504"
    },
    "zoo": {
      "Package": "zoo",
      "Version": "1.8-12",
      "Source": "Repository",
      "Repository": "CRAN",
      "Requirements": [
        "R",
        "grDevices",
        "graphics",
        "lattice",
        "stats",
        "utils"
      ],
      "Hash": "5c715954112b45499fb1dadc6ee6ee3e"
    }
  }
}<|MERGE_RESOLUTION|>--- conflicted
+++ resolved
@@ -416,7 +416,7 @@
     },
     "broom": {
       "Package": "broom",
-      "Version": "1.0.5",
+      "Version": "1.0.4",
       "Source": "Repository",
       "Repository": "CRAN",
       "Requirements": [
@@ -433,7 +433,7 @@
         "tibble",
         "tidyr"
       ],
-      "Hash": "fd25391c3c4f6ecf0fa95f1e6d15378c"
+      "Hash": "f62b2504021369a2449c54bbda362d30"
     },
     "bslib": {
       "Package": "bslib",
@@ -823,7 +823,7 @@
     },
     "dplyr": {
       "Package": "dplyr",
-      "Version": "1.1.3",
+      "Version": "1.1.2",
       "Source": "Repository",
       "Repository": "CRAN",
       "Requirements": [
@@ -842,7 +842,7 @@
         "utils",
         "vctrs"
       ],
-      "Hash": "e85ffbebaad5f70e1a2e2ef4302b4949"
+      "Hash": "dea6970ff715ca541c387de363ff405e"
     },
     "dreamerr": {
       "Package": "dreamerr",
@@ -1198,7 +1198,7 @@
     },
     "ggplot2": {
       "Package": "ggplot2",
-      "Version": "3.4.3",
+      "Version": "3.4.2",
       "Source": "Repository",
       "Repository": "CRAN",
       "Requirements": [
@@ -1219,7 +1219,7 @@
         "vctrs",
         "withr"
       ],
-      "Hash": "85846544c596e71f8f46483ab165da33"
+      "Hash": "3a147ee02e85a8941aad9909f1b43b7b"
     },
     "ggplotify": {
       "Package": "ggplotify",
@@ -1265,7 +1265,7 @@
     },
     "glmnet": {
       "Package": "glmnet",
-      "Version": "4.1-8",
+      "Version": "4.1-7",
       "Source": "Repository",
       "Repository": "CRAN",
       "Requirements": [
@@ -1279,7 +1279,7 @@
         "survival",
         "utils"
       ],
-      "Hash": "eb6fc70e561aae41d5911a6726188f71"
+      "Hash": "06f12f72ce94e533751a041cef8b71bc"
     },
     "globals": {
       "Package": "globals",
@@ -1718,7 +1718,7 @@
     },
     "keras": {
       "Package": "keras",
-      "Version": "2.13.0",
+      "Version": "2.11.1",
       "Source": "Repository",
       "Repository": "CRAN",
       "Requirements": [
@@ -1734,7 +1734,7 @@
         "tfruns",
         "zeallot"
       ],
-      "Hash": "311b595378023f7db42eebb614cd7e75"
+      "Hash": "e6291f0b61e3ba4e1f4a9d24151d5e50"
     },
     "knitr": {
       "Package": "knitr",
@@ -2661,18 +2661,9 @@
     "renv": {
       "Package": "renv",
       "Version": "1.0.3",
-<<<<<<< HEAD
-      "Source": "Repository",
-      "Repository": "CRAN",
-      "Requirements": [
-        "utils"
-      ],
-      "Hash": "41b847654f567341725473431dd0d5ab"
-=======
       "OS_type": null,
       "Repository": "CRAN",
       "Source": "Repository"
->>>>>>> 824c645c
     },
     "reprex": {
       "Package": "reprex",
@@ -2698,7 +2689,7 @@
     },
     "reticulate": {
       "Package": "reticulate",
-      "Version": "1.32.0",
+      "Version": "1.28",
       "Source": "Repository",
       "Repository": "CRAN",
       "Requirements": [
@@ -2712,11 +2703,10 @@
         "methods",
         "png",
         "rappdirs",
-        "rlang",
         "utils",
         "withr"
       ],
-      "Hash": "3bcef49cfb33dcc522ab94eabd5d3714"
+      "Hash": "86c441bf33e1d608db773cb94b848458"
     },
     "riingo": {
       "Package": "riingo",
