<?xml version="1.0" encoding="UTF-8"?>
<urlset xmlns="http://www.sitemaps.org/schemas/sitemap/0.9">
  <url>
    <loc>https://www.tidy-finance.org/blog.html</loc>
    <lastmod>2024-02-14T00:36:58.946Z</lastmod>
  </url>
  <url>
    <loc>https://www.tidy-finance.org/blog/using-duckdb-with-wrds/index.html</loc>
    <lastmod>2024-01-04T17:01:24.511Z</lastmod>
  </url>
  <url>
    <loc>https://www.tidy-finance.org/blog/r-tidyfinance-0-1-0/index.html</loc>
    <lastmod>2024-03-11T10:14:21.751Z</lastmod>
  </url>
  <url>
    <loc>https://www.tidy-finance.org/blog/historical-sp-500-total-return/index.html</loc>
    <lastmod>2024-01-01T19:35:04.974Z</lastmod>
  </url>
  <url>
    <loc>https://www.tidy-finance.org/blog/workshops-for-ukraine/index.html</loc>
    <lastmod>2024-01-01T19:35:05.088Z</lastmod>
  </url>
  <url>
    <loc>https://www.tidy-finance.org/blog/op-ed-tidy-finance/index.html</loc>
    <lastmod>2024-01-01T19:35:04.979Z</lastmod>
  </url>
  <url>
    <loc>https://www.tidy-finance.org/disclaimer.html</loc>
    <lastmod>2024-01-30T17:00:46.059Z</lastmod>
  </url>
  <url>
    <loc>https://www.tidy-finance.org/r/univariate-portfolio-sorts.html</loc>
    <lastmod>2024-02-20T18:08:18.419Z</lastmod>
  </url>
  <url>
    <loc>https://www.tidy-finance.org/r/constrained-optimization-and-backtesting.html</loc>
    <lastmod>2024-02-20T18:08:18.412Z</lastmod>
  </url>
  <url>
    <loc>https://www.tidy-finance.org/r/cover-and-logo-design.html</loc>
    <lastmod>2024-02-20T18:08:18.412Z</lastmod>
  </url>
  <url>
    <loc>https://www.tidy-finance.org/r/proofs.html</loc>
    <lastmod>2024-02-20T18:08:18.417Z</lastmod>
  </url>
  <url>
    <loc>https://www.tidy-finance.org/r/changelog.html</loc>
    <lastmod>2024-03-09T09:47:12.387Z</lastmod>
  </url>
  <url>
    <loc>https://www.tidy-finance.org/r/parametric-portfolio-policies.html</loc>
    <lastmod>2024-02-20T18:08:18.416Z</lastmod>
  </url>
  <url>
    <loc>https://www.tidy-finance.org/r/wrds-dummy-data.html</loc>
    <lastmod>2024-02-20T18:08:18.421Z</lastmod>
  </url>
  <url>
    <loc>https://www.tidy-finance.org/r/difference-in-differences.html</loc>
    <lastmod>2024-02-20T18:08:18.413Z</lastmod>
  </url>
  <url>
    <loc>https://www.tidy-finance.org/r/value-and-bivariate-sorts.html</loc>
    <lastmod>2024-02-20T18:08:18.419Z</lastmod>
  </url>
  <url>
    <loc>https://www.tidy-finance.org/r/factor-selection-via-machine-learning.html</loc>
    <lastmod>2024-02-20T22:40:49.446Z</lastmod>
  </url>
  <url>
    <loc>https://www.tidy-finance.org/r/trace-and-fisd.html</loc>
    <lastmod>2024-02-20T18:08:18.418Z</lastmod>
  </url>
  <url>
    <loc>https://www.tidy-finance.org/r/replicating-fama-and-french-factors.html</loc>
    <lastmod>2024-02-20T18:08:18.417Z</lastmod>
  </url>
  <url>
    <loc>https://www.tidy-finance.org/r/size-sorts-and-p-hacking.html</loc>
    <lastmod>2024-02-20T18:08:18.418Z</lastmod>
  </url>
  <url>
    <loc>https://www.tidy-finance.org/support.html</loc>
<<<<<<< HEAD
    <lastmod>2024-04-03T07:13:21.327Z</lastmod>
=======
    <lastmod>2024-02-14T00:37:01.710Z</lastmod>
>>>>>>> 122e7c31
  </url>
  <url>
    <loc>https://www.tidy-finance.org/python/setting-up-your-environment.html</loc>
    <lastmod>2024-01-15T10:34:27.252Z</lastmod>
  </url>
  <url>
    <loc>https://www.tidy-finance.org/python/beta-estimation.html</loc>
    <lastmod>2024-01-15T10:34:27.240Z</lastmod>
  </url>
  <url>
    <loc>https://www.tidy-finance.org/python/introduction-to-tidy-finance.html</loc>
    <lastmod>2024-01-15T10:34:27.250Z</lastmod>
  </url>
  <url>
    <loc>https://www.tidy-finance.org/python/changelog.html</loc>
    <lastmod>2024-03-09T09:47:12.343Z</lastmod>
  </url>
  <url>
    <loc>https://www.tidy-finance.org/python/parametric-portfolio-policies.html</loc>
    <lastmod>2024-02-28T21:21:18.477Z</lastmod>
  </url>
  <url>
    <loc>https://www.tidy-finance.org/python/wrds-dummy-data.html</loc>
    <lastmod>2024-01-15T10:34:27.254Z</lastmod>
  </url>
  <url>
    <loc>https://www.tidy-finance.org/python/difference-in-differences.html</loc>
    <lastmod>2024-01-15T10:34:27.242Z</lastmod>
  </url>
  <url>
    <loc>https://www.tidy-finance.org/python/index.html</loc>
    <lastmod>2024-04-03T07:05:57.947Z</lastmod>
  </url>
  <url>
    <loc>https://www.tidy-finance.org/python/clean-enhanced-trace-with-python.html</loc>
    <lastmod>2024-01-15T10:34:27.241Z</lastmod>
  </url>
  <url>
    <loc>https://www.tidy-finance.org/python/option-pricing-via-machine-learning.html</loc>
    <lastmod>2024-01-15T10:34:27.250Z</lastmod>
  </url>
  <url>
    <loc>https://www.tidy-finance.org/python/fama-macbeth-regressions.html</loc>
    <lastmod>2024-01-15T10:34:27.243Z</lastmod>
  </url>
  <url>
    <loc>https://www.tidy-finance.org/python/other-data-providers.html</loc>
    <lastmod>2024-01-15T10:34:27.251Z</lastmod>
  </url>
  <url>
    <loc>https://www.tidy-finance.org/LICENSE.html</loc>
    <lastmod>2024-01-01T19:35:04.867Z</lastmod>
  </url>
  <url>
    <loc>https://www.tidy-finance.org/python/size-sorts-and-p-hacking.html</loc>
    <lastmod>2024-01-15T10:34:27.252Z</lastmod>
  </url>
  <url>
    <loc>https://www.tidy-finance.org/python/replicating-fama-and-french-factors.html</loc>
    <lastmod>2024-02-20T18:08:18.409Z</lastmod>
  </url>
  <url>
    <loc>https://www.tidy-finance.org/python/trace-and-fisd.html</loc>
    <lastmod>2024-01-15T10:34:27.253Z</lastmod>
  </url>
  <url>
    <loc>https://www.tidy-finance.org/python/cover-image.html</loc>
    <lastmod>2024-01-15T10:34:27.241Z</lastmod>
  </url>
  <url>
    <loc>https://www.tidy-finance.org/python/factor-selection-via-machine-learning.html</loc>
    <lastmod>2024-01-15T10:34:27.242Z</lastmod>
  </url>
  <url>
    <loc>https://www.tidy-finance.org/python/value-and-bivariate-sorts.html</loc>
    <lastmod>2024-01-15T10:34:27.253Z</lastmod>
  </url>
  <url>
    <loc>https://www.tidy-finance.org/python/wrds-crsp-and-compustat.html</loc>
    <lastmod>2024-03-04T07:01:44.338Z</lastmod>
  </url>
  <url>
    <loc>https://www.tidy-finance.org/python/fixed-effects-and-clustered-standard-errors.html</loc>
    <lastmod>2024-01-15T10:34:27.243Z</lastmod>
  </url>
  <url>
    <loc>https://www.tidy-finance.org/python/accessing-and-managing-financial-data.html</loc>
    <lastmod>2024-04-03T07:17:35.149Z</lastmod>
  </url>
  <url>
    <loc>https://www.tidy-finance.org/python/proofs.html</loc>
    <lastmod>2024-01-15T10:34:27.251Z</lastmod>
  </url>
  <url>
    <loc>https://www.tidy-finance.org/python/colophon.html</loc>
    <lastmod>2024-01-15T10:34:27.241Z</lastmod>
  </url>
  <url>
    <loc>https://www.tidy-finance.org/python/constrained-optimization-and-backtesting.html</loc>
    <lastmod>2024-01-15T10:34:27.241Z</lastmod>
  </url>
  <url>
    <loc>https://www.tidy-finance.org/python/univariate-portfolio-sorts.html</loc>
    <lastmod>2024-01-15T10:34:27.253Z</lastmod>
  </url>
  <url>
    <loc>https://www.tidy-finance.org/contribute.html</loc>
    <lastmod>2024-01-01T19:35:05.088Z</lastmod>
  </url>
  <url>
    <loc>https://www.tidy-finance.org/r/other-data-providers.html</loc>
    <lastmod>2024-02-20T22:40:49.447Z</lastmod>
  </url>
  <url>
    <loc>https://www.tidy-finance.org/r/fama-macbeth-regressions.html</loc>
    <lastmod>2024-02-20T18:08:18.414Z</lastmod>
  </url>
  <url>
    <loc>https://www.tidy-finance.org/r/option-pricing-via-machine-learning.html</loc>
    <lastmod>2024-02-20T18:08:18.416Z</lastmod>
  </url>
  <url>
    <loc>https://www.tidy-finance.org/r/index.html</loc>
    <lastmod>2024-03-04T07:00:54.804Z</lastmod>
  </url>
  <url>
    <loc>https://www.tidy-finance.org/r/hex-sticker.html</loc>
    <lastmod>2024-02-13T11:08:31.470Z</lastmod>
  </url>
  <url>
    <loc>https://www.tidy-finance.org/r/wrds-crsp-and-compustat.html</loc>
    <lastmod>2024-03-04T07:01:44.338Z</lastmod>
  </url>
  <url>
    <loc>https://www.tidy-finance.org/r/fixed-effects-and-clustered-standard-errors.html</loc>
    <lastmod>2024-02-20T18:08:18.414Z</lastmod>
  </url>
  <url>
    <loc>https://www.tidy-finance.org/r/accessing-and-managing-financial-data.html</loc>
    <lastmod>2024-02-20T18:08:18.410Z</lastmod>
  </url>
  <url>
    <loc>https://www.tidy-finance.org/r/clean-enhanced-trace-with-r.html</loc>
    <lastmod>2024-02-20T18:08:18.411Z</lastmod>
  </url>
  <url>
    <loc>https://www.tidy-finance.org/r/introduction-to-tidy-finance.html</loc>
    <lastmod>2024-02-20T18:08:18.415Z</lastmod>
  </url>
  <url>
    <loc>https://www.tidy-finance.org/r/beta-estimation.html</loc>
    <lastmod>2024-02-20T18:08:18.410Z</lastmod>
  </url>
  <url>
    <loc>https://www.tidy-finance.org/r/setting-up-your-environment.html</loc>
    <lastmod>2024-02-20T18:08:18.418Z</lastmod>
  </url>
  <url>
    <loc>https://www.tidy-finance.org/index.html</loc>
    <lastmod>2024-02-14T00:37:01.565Z</lastmod>
  </url>
  <url>
    <loc>https://www.tidy-finance.org/blog/tidy-finance-dummy-data/index.html</loc>
    <lastmod>2024-01-01T19:35:05.083Z</lastmod>
  </url>
  <url>
    <loc>https://www.tidy-finance.org/blog/tidy-market-microstructure/index.html</loc>
    <lastmod>2024-01-22T11:00:38.748Z</lastmod>
  </url>
  <url>
    <loc>https://www.tidy-finance.org/blog/user-conference-2022/index.html</loc>
    <lastmod>2024-01-01T19:35:05.087Z</lastmod>
  </url>
  <url>
    <loc>https://www.tidy-finance.org/blog/tidy-collaborative-filtering/index.html</loc>
    <lastmod>2024-01-01T19:35:04.980Z</lastmod>
  </url>
  <url>
    <loc>https://www.tidy-finance.org/blog/convert-raw-trace-data/index.html</loc>
    <lastmod>2024-01-01T19:35:04.965Z</lastmod>
  </url>
  <url>
    <loc>https://www.tidy-finance.org/blog/fama-french-three-vs-five-factors/index.html</loc>
    <lastmod>2024-01-01T19:35:04.969Z</lastmod>
  </url>
  <url>
    <loc>https://www.tidy-finance.org/blog/nse-portfolio-sorts/index.html</loc>
    <lastmod>2024-01-04T17:09:34.212Z</lastmod>
  </url>
  <url>
    <loc>https://www.tidy-finance.org/blog/crsp-v2-update/index.html</loc>
    <lastmod>2024-03-11T14:04:06.835Z</lastmod>
  </url>
  <url>
    <loc>https://www.tidy-finance.org/blog/cir-calibration/index.html</loc>
<<<<<<< HEAD
    <lastmod>2024-04-03T08:21:13.240Z</lastmod>
=======
    <lastmod>2024-03-28T19:41:47.451Z</lastmod>
>>>>>>> 122e7c31
  </url>
</urlset><|MERGE_RESOLUTION|>--- conflicted
+++ resolved
@@ -82,11 +82,7 @@
   </url>
   <url>
     <loc>https://www.tidy-finance.org/support.html</loc>
-<<<<<<< HEAD
-    <lastmod>2024-04-03T07:13:21.327Z</lastmod>
-=======
     <lastmod>2024-02-14T00:37:01.710Z</lastmod>
->>>>>>> 122e7c31
   </url>
   <url>
     <loc>https://www.tidy-finance.org/python/setting-up-your-environment.html</loc>
@@ -118,7 +114,7 @@
   </url>
   <url>
     <loc>https://www.tidy-finance.org/python/index.html</loc>
-    <lastmod>2024-04-03T07:05:57.947Z</lastmod>
+    <lastmod>2024-01-22T11:00:38.749Z</lastmod>
   </url>
   <url>
     <loc>https://www.tidy-finance.org/python/clean-enhanced-trace-with-python.html</loc>
@@ -174,7 +170,7 @@
   </url>
   <url>
     <loc>https://www.tidy-finance.org/python/accessing-and-managing-financial-data.html</loc>
-    <lastmod>2024-04-03T07:17:35.149Z</lastmod>
+    <lastmod>2024-01-15T10:34:27.240Z</lastmod>
   </url>
   <url>
     <loc>https://www.tidy-finance.org/python/proofs.html</loc>
@@ -282,10 +278,6 @@
   </url>
   <url>
     <loc>https://www.tidy-finance.org/blog/cir-calibration/index.html</loc>
-<<<<<<< HEAD
-    <lastmod>2024-04-03T08:21:13.240Z</lastmod>
-=======
     <lastmod>2024-03-28T19:41:47.451Z</lastmod>
->>>>>>> 122e7c31
   </url>
 </urlset>