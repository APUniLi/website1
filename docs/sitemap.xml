<?xml version="1.0" encoding="UTF-8"?>
<urlset xmlns="http://www.sitemaps.org/schemas/sitemap/0.9">
  <url>
<<<<<<< HEAD
    <loc>https://www.tidy-finance.org/workshops/reproducible-research-workflows.html</loc>
    <lastmod>2024-06-27T15:57:23.193Z</lastmod>
  </url>
  <url>
    <loc>https://www.tidy-finance.org/r/wrds-dummy-data.html</loc>
    <lastmod>2024-03-06T12:45:35.376Z</lastmod>
=======
    <loc>https://www.tidy-finance.org/blog.html</loc>
    <lastmod>2024-01-01T19:35:04.964Z</lastmod>
>>>>>>> 32530425
  </url>
  <url>
    <loc>https://www.tidy-finance.org/blog/using-duckdb-with-wrds/index.html</loc>
    <lastmod>2024-01-04T17:01:24.511Z</lastmod>
  </url>
  <url>
    <loc>https://www.tidy-finance.org/blog/r-tidyfinance-0-1-0/index.html</loc>
    <lastmod>2024-03-11T10:14:21.751Z</lastmod>
  </url>
  <url>
    <loc>https://www.tidy-finance.org/blog/convert-raw-trace-data/index.html</loc>
    <lastmod>2024-01-01T19:35:04.965Z</lastmod>
  </url>
  <url>
    <loc>https://www.tidy-finance.org/blog/tidy-collaborative-filtering/index.html</loc>
    <lastmod>2024-05-27T16:29:50.916Z</lastmod>
  </url>
  <url>
    <loc>https://www.tidy-finance.org/blog/user-conference-2022/index.html</loc>
    <lastmod>2024-01-01T19:35:05.087Z</lastmod>
  </url>
  <url>
    <loc>https://www.tidy-finance.org/blog/tidy-market-microstructure/index.html</loc>
    <lastmod>2024-01-22T11:00:38.748Z</lastmod>
  </url>
  <url>
    <loc>https://www.tidy-finance.org/blog/op-ed-tidy-finance/index.html</loc>
    <lastmod>2024-01-01T19:35:04.979Z</lastmod>
  </url>
  <url>
    <loc>https://www.tidy-finance.org/disclaimer.html</loc>
    <lastmod>2024-01-30T17:00:46.059Z</lastmod>
  </url>
  <url>
    <loc>https://www.tidy-finance.org/r/univariate-portfolio-sorts.html</loc>
    <lastmod>2024-06-19T16:02:04.982Z</lastmod>
  </url>
  <url>
    <loc>https://www.tidy-finance.org/r/constrained-optimization-and-backtesting.html</loc>
    <lastmod>2024-02-20T18:08:18.412Z</lastmod>
  </url>
  <url>
<<<<<<< HEAD
    <loc>https://www.tidy-finance.org/r/changelog.html</loc>
    <lastmod>2024-06-27T15:57:23.189Z</lastmod>
=======
    <loc>https://www.tidy-finance.org/r/cover-and-logo-design.html</loc>
    <lastmod>2024-02-20T18:08:18.412Z</lastmod>
>>>>>>> 32530425
  </url>
  <url>
    <loc>https://www.tidy-finance.org/r/proofs.html</loc>
    <lastmod>2024-02-20T18:08:18.417Z</lastmod>
  </url>
  <url>
    <loc>https://www.tidy-finance.org/r/changelog.html</loc>
    <lastmod>2024-06-05T22:07:55.111Z</lastmod>
  </url>
  <url>
<<<<<<< HEAD
    <loc>https://www.tidy-finance.org/python/univariate-portfolio-sorts.html</loc>
    <lastmod>2024-06-27T15:57:23.187Z</lastmod>
=======
    <loc>https://www.tidy-finance.org/r/parametric-portfolio-policies.html</loc>
    <lastmod>2024-02-20T18:08:18.416Z</lastmod>
>>>>>>> 32530425
  </url>
  <url>
    <loc>https://www.tidy-finance.org/r/wrds-dummy-data.html</loc>
    <lastmod>2024-02-20T18:08:18.421Z</lastmod>
  </url>
  <url>
    <loc>https://www.tidy-finance.org/r/difference-in-differences.html</loc>
    <lastmod>2024-02-20T18:08:18.413Z</lastmod>
  </url>
  <url>
    <loc>https://www.tidy-finance.org/r/value-and-bivariate-sorts.html</loc>
    <lastmod>2024-02-20T18:08:18.419Z</lastmod>
  </url>
  <url>
    <loc>https://www.tidy-finance.org/r/factor-selection-via-machine-learning.html</loc>
    <lastmod>2024-02-20T22:40:49.446Z</lastmod>
  </url>
  <url>
    <loc>https://www.tidy-finance.org/r/trace-and-fisd.html</loc>
    <lastmod>2024-04-19T10:13:57.105Z</lastmod>
  </url>
  <url>
    <loc>https://www.tidy-finance.org/r/replicating-fama-and-french-factors.html</loc>
    <lastmod>2024-04-19T10:34:11.961Z</lastmod>
  </url>
  <url>
    <loc>https://www.tidy-finance.org/r/size-sorts-and-p-hacking.html</loc>
    <lastmod>2024-02-20T18:08:18.418Z</lastmod>
  </url>
  <url>
    <loc>https://www.tidy-finance.org/support.html</loc>
    <lastmod>2024-04-03T07:13:21.327Z</lastmod>
  </url>
  <url>
    <loc>https://www.tidy-finance.org/python/setting-up-your-environment.html</loc>
    <lastmod>2024-05-15T15:30:04.542Z</lastmod>
  </url>
  <url>
    <loc>https://www.tidy-finance.org/python/beta-estimation.html</loc>
    <lastmod>2024-04-17T14:35:28.041Z</lastmod>
  </url>
  <url>
    <loc>https://www.tidy-finance.org/python/introduction-to-tidy-finance.html</loc>
    <lastmod>2024-05-07T11:52:30.504Z</lastmod>
  </url>
  <url>
    <loc>https://www.tidy-finance.org/python/changelog.html</loc>
    <lastmod>2024-06-05T22:07:55.109Z</lastmod>
  </url>
  <url>
<<<<<<< HEAD
    <loc>https://www.tidy-finance.org/blog.html</loc>
    <lastmod>2024-06-27T15:54:30.630Z</lastmod>
=======
    <loc>https://www.tidy-finance.org/python/parametric-portfolio-policies.html</loc>
    <lastmod>2024-04-17T14:35:28.048Z</lastmod>
>>>>>>> 32530425
  </url>
  <url>
    <loc>https://www.tidy-finance.org/python/wrds-dummy-data.html</loc>
    <lastmod>2024-04-17T14:42:51.024Z</lastmod>
  </url>
  <url>
    <loc>https://www.tidy-finance.org/python/difference-in-differences.html</loc>
    <lastmod>2024-04-17T14:35:28.044Z</lastmod>
  </url>
  <url>
    <loc>https://www.tidy-finance.org/python/index.html</loc>
    <lastmod>2024-05-29T15:43:23.597Z</lastmod>
  </url>
  <url>
    <loc>https://www.tidy-finance.org/python/clean-enhanced-trace-with-python.html</loc>
    <lastmod>2024-04-17T14:35:28.042Z</lastmod>
  </url>
  <url>
    <loc>https://www.tidy-finance.org/python/option-pricing-via-machine-learning.html</loc>
    <lastmod>2024-04-17T14:35:28.047Z</lastmod>
  </url>
  <url>
    <loc>https://www.tidy-finance.org/python/fama-macbeth-regressions.html</loc>
    <lastmod>2024-04-17T14:35:28.045Z</lastmod>
  </url>
  <url>
    <loc>https://www.tidy-finance.org/python/other-data-providers.html</loc>
    <lastmod>2024-04-17T14:35:28.048Z</lastmod>
  </url>
  <url>
    <loc>https://www.tidy-finance.org/LICENSE.html</loc>
    <lastmod>2024-01-01T19:35:04.867Z</lastmod>
  </url>
  <url>
    <loc>https://www.tidy-finance.org/workshops/reproducible-research-workflows.html</loc>
    <lastmod>2024-06-06T21:33:15.378Z</lastmod>
  </url>
  <url>
    <loc>https://www.tidy-finance.org/python/size-sorts-and-p-hacking.html</loc>
    <lastmod>2024-04-17T14:35:28.049Z</lastmod>
  </url>
  <url>
    <loc>https://www.tidy-finance.org/python/replicating-fama-and-french-factors.html</loc>
    <lastmod>2024-04-19T10:14:00.141Z</lastmod>
  </url>
  <url>
    <loc>https://www.tidy-finance.org/python/trace-and-fisd.html</loc>
    <lastmod>2024-04-19T10:13:57.104Z</lastmod>
  </url>
  <url>
    <loc>https://www.tidy-finance.org/python/cover-image.html</loc>
    <lastmod>2024-04-17T14:35:28.044Z</lastmod>
  </url>
  <url>
    <loc>https://www.tidy-finance.org/python/factor-selection-via-machine-learning.html</loc>
    <lastmod>2024-04-17T14:35:28.045Z</lastmod>
  </url>
  <url>
    <loc>https://www.tidy-finance.org/python/value-and-bivariate-sorts.html</loc>
    <lastmod>2024-04-17T14:35:28.051Z</lastmod>
  </url>
  <url>
<<<<<<< HEAD
    <loc>https://www.tidy-finance.org/index.html</loc>
    <lastmod>2024-06-27T15:54:34.311Z</lastmod>
=======
    <loc>https://www.tidy-finance.org/python/wrds-crsp-and-compustat.html</loc>
    <lastmod>2024-05-15T15:30:04.543Z</lastmod>
  </url>
  <url>
    <loc>https://www.tidy-finance.org/python/fixed-effects-and-clustered-standard-errors.html</loc>
    <lastmod>2024-04-17T14:35:28.045Z</lastmod>
>>>>>>> 32530425
  </url>
  <url>
    <loc>https://www.tidy-finance.org/python/accessing-and-managing-financial-data.html</loc>
    <lastmod>2024-04-19T10:13:57.103Z</lastmod>
  </url>
  <url>
<<<<<<< HEAD
    <loc>https://www.tidy-finance.org/python/changelog.html</loc>
    <lastmod>2024-06-27T15:57:23.186Z</lastmod>
=======
    <loc>https://www.tidy-finance.org/python/proofs.html</loc>
    <lastmod>2024-04-17T14:35:28.048Z</lastmod>
>>>>>>> 32530425
  </url>
  <url>
    <loc>https://www.tidy-finance.org/python/colophon.html</loc>
    <lastmod>2024-01-15T10:34:27.241Z</lastmod>
  </url>
  <url>
    <loc>https://www.tidy-finance.org/python/constrained-optimization-and-backtesting.html</loc>
    <lastmod>2024-04-17T14:35:28.043Z</lastmod>
  </url>
  <url>
    <loc>https://www.tidy-finance.org/python/univariate-portfolio-sorts.html</loc>
    <lastmod>2024-06-19T16:01:05.230Z</lastmod>
  </url>
  <url>
    <loc>https://www.tidy-finance.org/contribute.html</loc>
    <lastmod>2024-05-19T09:05:56.514Z</lastmod>
  </url>
  <url>
    <loc>https://www.tidy-finance.org/r/other-data-providers.html</loc>
    <lastmod>2024-02-20T22:40:49.447Z</lastmod>
  </url>
  <url>
    <loc>https://www.tidy-finance.org/r/fama-macbeth-regressions.html</loc>
    <lastmod>2024-02-20T18:08:18.414Z</lastmod>
  </url>
  <url>
    <loc>https://www.tidy-finance.org/r/option-pricing-via-machine-learning.html</loc>
    <lastmod>2024-04-17T14:42:51.025Z</lastmod>
  </url>
  <url>
    <loc>https://www.tidy-finance.org/r/index.html</loc>
    <lastmod>2024-03-04T07:00:54.804Z</lastmod>
  </url>
  <url>
    <loc>https://www.tidy-finance.org/r/hex-sticker.html</loc>
    <lastmod>2024-02-13T11:08:31.470Z</lastmod>
  </url>
  <url>
    <loc>https://www.tidy-finance.org/r/wrds-crsp-and-compustat.html</loc>
    <lastmod>2024-05-15T15:30:04.544Z</lastmod>
  </url>
  <url>
    <loc>https://www.tidy-finance.org/r/fixed-effects-and-clustered-standard-errors.html</loc>
    <lastmod>2024-04-19T10:13:57.105Z</lastmod>
  </url>
  <url>
    <loc>https://www.tidy-finance.org/r/accessing-and-managing-financial-data.html</loc>
    <lastmod>2024-02-20T18:08:18.410Z</lastmod>
  </url>
  <url>
    <loc>https://www.tidy-finance.org/r/clean-enhanced-trace-with-r.html</loc>
    <lastmod>2024-04-19T10:13:57.105Z</lastmod>
  </url>
  <url>
    <loc>https://www.tidy-finance.org/r/introduction-to-tidy-finance.html</loc>
    <lastmod>2024-02-20T18:08:18.415Z</lastmod>
  </url>
  <url>
    <loc>https://www.tidy-finance.org/r/beta-estimation.html</loc>
    <lastmod>2024-02-20T18:08:18.410Z</lastmod>
  </url>
  <url>
    <loc>https://www.tidy-finance.org/r/setting-up-your-environment.html</loc>
    <lastmod>2024-05-15T15:30:04.543Z</lastmod>
  </url>
  <url>
    <loc>https://www.tidy-finance.org/index.html</loc>
    <lastmod>2024-05-27T16:29:33.414Z</lastmod>
  </url>
  <url>
    <loc>https://www.tidy-finance.org/blog/tidy-finance-dummy-data/index.html</loc>
    <lastmod>2024-01-01T19:35:05.083Z</lastmod>
  </url>
  <url>
    <loc>https://www.tidy-finance.org/blog/cir-calibration/index.html</loc>
    <lastmod>2024-04-19T10:13:57.043Z</lastmod>
  </url>
  <url>
    <loc>https://www.tidy-finance.org/blog/workshops-for-ukraine/index.html</loc>
    <lastmod>2024-01-01T19:35:05.088Z</lastmod>
  </url>
  <url>
    <loc>https://www.tidy-finance.org/blog/historical-sp-500-total-return/index.html</loc>
    <lastmod>2024-01-01T19:35:04.974Z</lastmod>
  </url>
  <url>
<<<<<<< HEAD
    <loc>https://www.tidy-finance.org/r/univariate-portfolio-sorts.html</loc>
    <lastmod>2024-06-27T15:57:23.191Z</lastmod>
=======
    <loc>https://www.tidy-finance.org/blog/crsp-v2-update/index.html</loc>
    <lastmod>2024-03-13T16:46:40.577Z</lastmod>
>>>>>>> 32530425
  </url>
  <url>
    <loc>https://www.tidy-finance.org/blog/fama-french-three-vs-five-factors/index.html</loc>
    <lastmod>2024-01-01T19:35:04.969Z</lastmod>
  </url>
  <url>
    <loc>https://www.tidy-finance.org/blog/nse-portfolio-sorts/index.html</loc>
    <lastmod>2024-01-04T17:09:34.212Z</lastmod>
  </url>
  <url>
    <loc>https://www.tidy-finance.org/blog/fast-portfolio-sorts/index.html</loc>
    <lastmod>2024-06-08T10:30:50.773Z</lastmod>
  </url>
  <url>
    <loc>https://www.tidy-finance.org/blog/gu-kelly-xiu-replication/index.html</loc>
    <lastmod>2024-06-27T18:59:23.388Z</lastmod>
  </url>
</urlset><|MERGE_RESOLUTION|>--- conflicted
+++ resolved
@@ -1,17 +1,8 @@
 <?xml version="1.0" encoding="UTF-8"?>
 <urlset xmlns="http://www.sitemaps.org/schemas/sitemap/0.9">
   <url>
-<<<<<<< HEAD
-    <loc>https://www.tidy-finance.org/workshops/reproducible-research-workflows.html</loc>
-    <lastmod>2024-06-27T15:57:23.193Z</lastmod>
-  </url>
-  <url>
-    <loc>https://www.tidy-finance.org/r/wrds-dummy-data.html</loc>
-    <lastmod>2024-03-06T12:45:35.376Z</lastmod>
-=======
     <loc>https://www.tidy-finance.org/blog.html</loc>
     <lastmod>2024-01-01T19:35:04.964Z</lastmod>
->>>>>>> 32530425
   </url>
   <url>
     <loc>https://www.tidy-finance.org/blog/using-duckdb-with-wrds/index.html</loc>
@@ -54,13 +45,8 @@
     <lastmod>2024-02-20T18:08:18.412Z</lastmod>
   </url>
   <url>
-<<<<<<< HEAD
-    <loc>https://www.tidy-finance.org/r/changelog.html</loc>
-    <lastmod>2024-06-27T15:57:23.189Z</lastmod>
-=======
     <loc>https://www.tidy-finance.org/r/cover-and-logo-design.html</loc>
     <lastmod>2024-02-20T18:08:18.412Z</lastmod>
->>>>>>> 32530425
   </url>
   <url>
     <loc>https://www.tidy-finance.org/r/proofs.html</loc>
@@ -71,13 +57,8 @@
     <lastmod>2024-06-05T22:07:55.111Z</lastmod>
   </url>
   <url>
-<<<<<<< HEAD
-    <loc>https://www.tidy-finance.org/python/univariate-portfolio-sorts.html</loc>
-    <lastmod>2024-06-27T15:57:23.187Z</lastmod>
-=======
     <loc>https://www.tidy-finance.org/r/parametric-portfolio-policies.html</loc>
     <lastmod>2024-02-20T18:08:18.416Z</lastmod>
->>>>>>> 32530425
   </url>
   <url>
     <loc>https://www.tidy-finance.org/r/wrds-dummy-data.html</loc>
@@ -128,13 +109,8 @@
     <lastmod>2024-06-05T22:07:55.109Z</lastmod>
   </url>
   <url>
-<<<<<<< HEAD
-    <loc>https://www.tidy-finance.org/blog.html</loc>
-    <lastmod>2024-06-27T15:54:30.630Z</lastmod>
-=======
     <loc>https://www.tidy-finance.org/python/parametric-portfolio-policies.html</loc>
     <lastmod>2024-04-17T14:35:28.048Z</lastmod>
->>>>>>> 32530425
   </url>
   <url>
     <loc>https://www.tidy-finance.org/python/wrds-dummy-data.html</loc>
@@ -197,30 +173,20 @@
     <lastmod>2024-04-17T14:35:28.051Z</lastmod>
   </url>
   <url>
-<<<<<<< HEAD
-    <loc>https://www.tidy-finance.org/index.html</loc>
-    <lastmod>2024-06-27T15:54:34.311Z</lastmod>
-=======
     <loc>https://www.tidy-finance.org/python/wrds-crsp-and-compustat.html</loc>
     <lastmod>2024-05-15T15:30:04.543Z</lastmod>
   </url>
   <url>
     <loc>https://www.tidy-finance.org/python/fixed-effects-and-clustered-standard-errors.html</loc>
     <lastmod>2024-04-17T14:35:28.045Z</lastmod>
->>>>>>> 32530425
   </url>
   <url>
     <loc>https://www.tidy-finance.org/python/accessing-and-managing-financial-data.html</loc>
     <lastmod>2024-04-19T10:13:57.103Z</lastmod>
   </url>
   <url>
-<<<<<<< HEAD
-    <loc>https://www.tidy-finance.org/python/changelog.html</loc>
-    <lastmod>2024-06-27T15:57:23.186Z</lastmod>
-=======
     <loc>https://www.tidy-finance.org/python/proofs.html</loc>
     <lastmod>2024-04-17T14:35:28.048Z</lastmod>
->>>>>>> 32530425
   </url>
   <url>
     <loc>https://www.tidy-finance.org/python/colophon.html</loc>
@@ -307,13 +273,8 @@
     <lastmod>2024-01-01T19:35:04.974Z</lastmod>
   </url>
   <url>
-<<<<<<< HEAD
-    <loc>https://www.tidy-finance.org/r/univariate-portfolio-sorts.html</loc>
-    <lastmod>2024-06-27T15:57:23.191Z</lastmod>
-=======
     <loc>https://www.tidy-finance.org/blog/crsp-v2-update/index.html</loc>
     <lastmod>2024-03-13T16:46:40.577Z</lastmod>
->>>>>>> 32530425
   </url>
   <url>
     <loc>https://www.tidy-finance.org/blog/fama-french-three-vs-five-factors/index.html</loc>
@@ -327,8 +288,4 @@
     <loc>https://www.tidy-finance.org/blog/fast-portfolio-sorts/index.html</loc>
     <lastmod>2024-06-08T10:30:50.773Z</lastmod>
   </url>
-  <url>
-    <loc>https://www.tidy-finance.org/blog/gu-kelly-xiu-replication/index.html</loc>
-    <lastmod>2024-06-27T18:59:23.388Z</lastmod>
-  </url>
 </urlset>