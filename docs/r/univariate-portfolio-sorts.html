<!DOCTYPE html>
<html xmlns="http://www.w3.org/1999/xhtml" lang="en" xml:lang="en"><head>

<meta charset="utf-8">
<<<<<<< HEAD
<meta name="generator" content="quarto-1.4.537">
=======
<meta name="generator" content="quarto-1.5.45">
>>>>>>> 32530425

<meta name="viewport" content="width=device-width, initial-scale=1.0, user-scalable=yes">

<meta name="description" content="Perform univariate portfolio sorts to test for return predictability using the programming language R.">

<title>Univariate Portfolio Sorts with R – Tidy Finance</title>
<style>
code{white-space: pre-wrap;}
span.smallcaps{font-variant: small-caps;}
div.columns{display: flex; gap: min(4vw, 1.5em);}
div.column{flex: auto; overflow-x: auto;}
div.hanging-indent{margin-left: 1.5em; text-indent: -1.5em;}
ul.task-list{list-style: none;}
ul.task-list li input[type="checkbox"] {
  width: 0.8em;
  margin: 0 0.8em 0.2em -1em; /* quarto-specific, see https://github.com/quarto-dev/quarto-cli/issues/4556 */ 
  vertical-align: middle;
}
/* CSS for syntax highlighting */
pre > code.sourceCode { white-space: pre; position: relative; }
pre > code.sourceCode > span { line-height: 1.25; }
pre > code.sourceCode > span:empty { height: 1.2em; }
.sourceCode { overflow: visible; }
code.sourceCode > span { color: inherit; text-decoration: inherit; }
div.sourceCode { margin: 1em 0; }
pre.sourceCode { margin: 0; }
@media screen {
div.sourceCode { overflow: auto; }
}
@media print {
pre > code.sourceCode { white-space: pre-wrap; }
pre > code.sourceCode > span { display: inline-block; text-indent: -5em; padding-left: 5em; }
}
pre.numberSource code
  { counter-reset: source-line 0; }
pre.numberSource code > span
  { position: relative; left: -4em; counter-increment: source-line; }
pre.numberSource code > span > a:first-child::before
  { content: counter(source-line);
    position: relative; left: -1em; text-align: right; vertical-align: baseline;
    border: none; display: inline-block;
    -webkit-touch-callout: none; -webkit-user-select: none;
    -khtml-user-select: none; -moz-user-select: none;
    -ms-user-select: none; user-select: none;
    padding: 0 4px; width: 4em;
  }
pre.numberSource { margin-left: 3em;  padding-left: 4px; }
div.sourceCode
  {   }
@media screen {
pre > code.sourceCode > span > a:first-child::before { text-decoration: underline; }
}
/* CSS for citations */
div.csl-bib-body { }
div.csl-entry {
  clear: both;
  margin-bottom: 0em;
}
.hanging-indent div.csl-entry {
  margin-left:2em;
  text-indent:-2em;
}
div.csl-left-margin {
  min-width:2em;
  float:left;
}
div.csl-right-inline {
  margin-left:2em;
  padding-left:1em;
}
div.csl-indent {
  margin-left: 2em;
}</style>


<script src="../site_libs/quarto-nav/quarto-nav.js"></script>
<script src="../site_libs/clipboard/clipboard.min.js"></script>
<script src="../site_libs/quarto-search/autocomplete.umd.js"></script>
<script src="../site_libs/quarto-search/fuse.min.js"></script>
<script src="../site_libs/quarto-search/quarto-search.js"></script>
<meta name="quarto:offset" content="../">
<link href="../r/size-sorts-and-p-hacking.html" rel="next">
<link href="../r/beta-estimation.html" rel="prev">
<link href="../assets/img/favicon.png" rel="icon" type="image/png">
<script src="../site_libs/cookie-consent/cookie-consent.js"></script>
<link href="../site_libs/cookie-consent/cookie-consent.css" rel="stylesheet">
<script src="../site_libs/quarto-html/quarto.js"></script>
<script src="../site_libs/quarto-html/popper.min.js"></script>
<script src="../site_libs/quarto-html/tippy.umd.min.js"></script>
<script src="../site_libs/quarto-html/anchor.min.js"></script>
<link href="../site_libs/quarto-html/tippy.css" rel="stylesheet">
<link href="../site_libs/quarto-html/quarto-syntax-highlighting.css" rel="stylesheet" id="quarto-text-highlighting-styles">
<script src="../site_libs/bootstrap/bootstrap.min.js"></script>
<link href="../site_libs/bootstrap/bootstrap-icons.css" rel="stylesheet">
<link href="../site_libs/bootstrap/bootstrap.min.css" rel="stylesheet" id="quarto-bootstrap" data-mode="light">
<script src="../site_libs/quarto-contrib/glightbox/glightbox.min.js"></script>
<link href="../site_libs/quarto-contrib/glightbox/glightbox.min.css" rel="stylesheet">
<link href="../site_libs/quarto-contrib/glightbox/lightbox.css" rel="stylesheet">
<script id="quarto-search-options" type="application/json">{
  "location": "navbar",
  "copy-button": false,
  "collapse-after": 3,
  "panel-placement": "end",
  "type": "overlay",
  "limit": 50,
  "keyboard-shortcut": [
    "f",
    "/",
    "s"
  ],
  "show-item-context": false,
  "language": {
    "search-no-results-text": "No results",
    "search-matching-documents-text": "matching documents",
    "search-copy-link-title": "Copy link to search",
    "search-hide-matches-text": "Hide additional matches",
    "search-more-match-text": "more match in this document",
    "search-more-matches-text": "more matches in this document",
    "search-clear-button-title": "Clear",
    "search-text-placeholder": "",
    "search-detached-cancel-button-title": "Cancel",
    "search-submit-button-title": "Submit",
    "search-label": "Search"
  }
}</script>
<script async="" src="https://www.googletagmanager.com/gtag/js?id=G-DH3KZSMJ5W"></script>

<script type="text/plain" cookie-consent="tracking">

window.dataLayer = window.dataLayer || [];
function gtag(){dataLayer.push(arguments);}
gtag('js', new Date());
gtag('config', 'G-DH3KZSMJ5W', { 'anonymize_ip': true});
</script>

<script type="text/javascript" charset="UTF-8">
document.addEventListener('DOMContentLoaded', function () {
cookieconsent.run({
  "notice_banner_type":"interstitial",
  "consent_type":"express",
  "palette":"light",
  "language":"en",
  "page_load_consent_levels":["strictly-necessary"],
  "notice_banner_reject_button_hide":false,
  "preferences_center_close_button_hide":false,
  "website_name":""
  ,
"language":"en"
  });
});
</script> 
  
<style>html{ scroll-behavior: smooth; }</style>

  <script src="https://cdnjs.cloudflare.com/polyfill/v3/polyfill.min.js?features=es6"></script>
  <script src="https://cdn.jsdelivr.net/npm/mathjax@3/es5/tex-chtml-full.js" type="text/javascript"></script>

<script type="text/javascript">
const typesetMath = (el) => {
  if (window.MathJax) {
    // MathJax Typeset
    window.MathJax.typeset([el]);
  } else if (window.katex) {
    // KaTeX Render
    var mathElements = el.getElementsByClassName("math");
    var macros = [];
    for (var i = 0; i < mathElements.length; i++) {
      var texText = mathElements[i].firstChild;
      if (mathElements[i].tagName == "SPAN") {
        window.katex.render(texText.data, mathElements[i], {
          displayMode: mathElements[i].classList.contains('display'),
          throwOnError: false,
          macros: macros,
          fleqn: false
        });
      }
    }
  }
}
window.Quarto = {
  typesetMath
};
</script>

<link rel="stylesheet" href="../assets/css/global.css">
<meta property="og:title" content="Univariate Portfolio Sorts with R">
<meta property="og:description" content="An opinionated approach on empirical research in financial economics">
<meta property="og:image" content="https://www.tidy-finance.org/r/assets/img/cover.png">
<meta property="og:site_name" content="Tidy Finance">
</head>

<body class="nav-sidebar floating nav-fixed">

<div id="quarto-search-results"></div>
  <header id="quarto-header" class="headroom fixed-top">
    <nav class="navbar navbar-expand-lg " data-bs-theme="dark">
      <div class="navbar-container container-fluid">
      <div class="navbar-brand-container mx-auto">
    <a href="../index.html" class="navbar-brand navbar-brand-logo">
    <img src="../assets/img/logo-website-white.png" alt="" class="navbar-logo">
    </a>
    <a class="navbar-brand" href="../index.html">
    <span class="navbar-title">Tidy Finance</span>
    </a>
  </div>
            <div id="quarto-search" class="" title="Search"></div>
          <button class="navbar-toggler" type="button" data-bs-toggle="collapse" data-bs-target="#navbarCollapse" aria-controls="navbarCollapse" role="menu" aria-expanded="false" aria-label="Toggle navigation" onclick="if (window.quartoToggleHeadroom) { window.quartoToggleHeadroom(); }">
  <span class="navbar-toggler-icon"></span>
</button>
          <div class="collapse navbar-collapse" id="navbarCollapse">
            <ul class="navbar-nav navbar-nav-scroll me-auto">
  <li class="nav-item">
    <a class="nav-link active" href="../r/index.html" aria-current="page"> 
<span class="menu-text">R</span></a>
  </li>  
  <li class="nav-item">
    <a class="nav-link" href="../python/index.html"> 
<span class="menu-text">Python</span></a>
  </li>  
  <li class="nav-item">
    <a class="nav-link" href="../blog.html"> 
<span class="menu-text">Blog</span></a>
  </li>  
  <li class="nav-item">
    <a class="nav-link" href="../contribute.html"> 
<span class="menu-text">Contribute</span></a>
  </li>  
  <li class="nav-item">
    <a class="nav-link" href="../support.html"> 
<span class="menu-text">Support</span></a>
  </li>  
  <li class="nav-item">
    <a class="nav-link" href="https://www.etsy.com/shop/tidyswag/?etsrc=sdt&amp;utm_source=tidy-finance.org"> 
<span class="menu-text">Swag</span></a>
  </li>  
  <li class="nav-item">
    <a class="nav-link" href="../workshops/reproducible-research-workflows.html"> 
<span class="menu-text">Workshops</span></a>
  </li>  
</ul>
            <ul class="navbar-nav navbar-nav-scroll ms-auto">
  <li class="nav-item compact">
    <a class="nav-link" href="../blog.xml"> <i class="bi bi-rss" role="img">
</i> 
<span class="menu-text"></span></a>
  </li>  
</ul>
          </div> <!-- /navcollapse -->
            <div class="quarto-navbar-tools">
</div>
      </div> <!-- /container-fluid -->
    </nav>
  <nav class="quarto-secondary-nav">
    <div class="container-fluid d-flex">
      <button type="button" class="quarto-btn-toggle btn" data-bs-toggle="collapse" role="button" data-bs-target=".quarto-sidebar-collapse-item" aria-controls="quarto-sidebar" aria-expanded="false" aria-label="Toggle sidebar navigation" onclick="if (window.quartoToggleHeadroom) { window.quartoToggleHeadroom(); }">
        <i class="bi bi-layout-text-sidebar-reverse"></i>
      </button>
        <a class="flex-grow-1 no-decor" role="navigation" data-bs-toggle="collapse" data-bs-target=".quarto-sidebar-collapse-item" aria-controls="quarto-sidebar" aria-expanded="false" aria-label="Toggle sidebar navigation" onclick="if (window.quartoToggleHeadroom) { window.quartoToggleHeadroom(); }">      
          <h1 class="quarto-secondary-nav-title">Univariate Portfolio Sorts</h1>
        </a>     
      <button type="button" class="btn quarto-search-button" aria-label="Search" onclick="window.quartoOpenSearch();">
        <i class="bi bi-search"></i>
      </button>
    </div>
  </nav>
</header>
<!-- content -->
<div id="quarto-content" class="quarto-container page-columns page-rows-contents page-layout-article page-navbar">
<!-- sidebar -->
  <nav id="quarto-sidebar" class="sidebar collapse collapse-horizontal quarto-sidebar-collapse-item sidebar-navigation floating overflow-auto">
        <div class="mt-2 flex-shrink-0 align-items-center">
        <div class="sidebar-search">
        <div id="quarto-search" class="" title="Search"></div>
        </div>
        </div>
    <div class="sidebar-menu-container"> 
    <ul class="list-unstyled mt-1">
        <li class="sidebar-item sidebar-item-section">
      <div class="sidebar-item-container"> 
            <a class="sidebar-item-text sidebar-link text-start" data-bs-toggle="collapse" data-bs-target="#quarto-sidebar-section-1" role="navigation" aria-expanded="true">
 <span class="menu-text">Tidy Finance with R</span></a>
          <a class="sidebar-item-toggle text-start" data-bs-toggle="collapse" data-bs-target="#quarto-sidebar-section-1" role="navigation" aria-expanded="true" aria-label="Toggle section">
            <i class="bi bi-chevron-right ms-2"></i>
          </a> 
      </div>
      <ul id="quarto-sidebar-section-1" class="collapse list-unstyled sidebar-section depth1 show">  
          <li class="sidebar-item">
  <div class="sidebar-item-container"> 
  <a href="../r/index.html" class="sidebar-item-text sidebar-link">
 <span class="menu-text">Tidy Finance with R</span></a>
  </div>
</li>
      </ul>
  </li>
        <li class="sidebar-item sidebar-item-section">
      <div class="sidebar-item-container"> 
            <a class="sidebar-item-text sidebar-link text-start" data-bs-toggle="collapse" data-bs-target="#quarto-sidebar-section-2" role="navigation" aria-expanded="true">
 <span class="menu-text">Getting Started</span></a>
          <a class="sidebar-item-toggle text-start" data-bs-toggle="collapse" data-bs-target="#quarto-sidebar-section-2" role="navigation" aria-expanded="true" aria-label="Toggle section">
            <i class="bi bi-chevron-right ms-2"></i>
          </a> 
      </div>
      <ul id="quarto-sidebar-section-2" class="collapse list-unstyled sidebar-section depth1 show">  
          <li class="sidebar-item">
  <div class="sidebar-item-container"> 
  <a href="../r/setting-up-your-environment.html" class="sidebar-item-text sidebar-link">
 <span class="menu-text">Setting Up Your Environment</span></a>
  </div>
</li>
          <li class="sidebar-item">
  <div class="sidebar-item-container"> 
  <a href="../r/introduction-to-tidy-finance.html" class="sidebar-item-text sidebar-link">
 <span class="menu-text">Introduction to Tidy Finance</span></a>
  </div>
</li>
      </ul>
  </li>
        <li class="sidebar-item sidebar-item-section">
      <div class="sidebar-item-container"> 
            <a class="sidebar-item-text sidebar-link text-start" data-bs-toggle="collapse" data-bs-target="#quarto-sidebar-section-3" role="navigation" aria-expanded="true">
 <span class="menu-text">Financial Data</span></a>
          <a class="sidebar-item-toggle text-start" data-bs-toggle="collapse" data-bs-target="#quarto-sidebar-section-3" role="navigation" aria-expanded="true" aria-label="Toggle section">
            <i class="bi bi-chevron-right ms-2"></i>
          </a> 
      </div>
      <ul id="quarto-sidebar-section-3" class="collapse list-unstyled sidebar-section depth1 show">  
          <li class="sidebar-item">
  <div class="sidebar-item-container"> 
  <a href="../r/accessing-and-managing-financial-data.html" class="sidebar-item-text sidebar-link">
 <span class="menu-text">Accessing and Managing Financial Data</span></a>
  </div>
</li>
          <li class="sidebar-item">
  <div class="sidebar-item-container"> 
  <a href="../r/wrds-crsp-and-compustat.html" class="sidebar-item-text sidebar-link">
 <span class="menu-text">WRDS, CRSP, and Compustat</span></a>
  </div>
</li>
          <li class="sidebar-item">
  <div class="sidebar-item-container"> 
  <a href="../r/trace-and-fisd.html" class="sidebar-item-text sidebar-link">
 <span class="menu-text">TRACE and FISD</span></a>
  </div>
</li>
          <li class="sidebar-item">
  <div class="sidebar-item-container"> 
  <a href="../r/other-data-providers.html" class="sidebar-item-text sidebar-link">
 <span class="menu-text">Other Data Providers</span></a>
  </div>
</li>
      </ul>
  </li>
        <li class="sidebar-item sidebar-item-section">
      <div class="sidebar-item-container"> 
            <a class="sidebar-item-text sidebar-link text-start" data-bs-toggle="collapse" data-bs-target="#quarto-sidebar-section-4" role="navigation" aria-expanded="true">
 <span class="menu-text">Asset Pricing</span></a>
          <a class="sidebar-item-toggle text-start" data-bs-toggle="collapse" data-bs-target="#quarto-sidebar-section-4" role="navigation" aria-expanded="true" aria-label="Toggle section">
            <i class="bi bi-chevron-right ms-2"></i>
          </a> 
      </div>
      <ul id="quarto-sidebar-section-4" class="collapse list-unstyled sidebar-section depth1 show">  
          <li class="sidebar-item">
  <div class="sidebar-item-container"> 
  <a href="../r/beta-estimation.html" class="sidebar-item-text sidebar-link">
 <span class="menu-text">Beta Estimation</span></a>
  </div>
</li>
          <li class="sidebar-item">
  <div class="sidebar-item-container"> 
  <a href="../r/univariate-portfolio-sorts.html" class="sidebar-item-text sidebar-link active">
 <span class="menu-text">Univariate Portfolio Sorts</span></a>
  </div>
</li>
          <li class="sidebar-item">
  <div class="sidebar-item-container"> 
  <a href="../r/size-sorts-and-p-hacking.html" class="sidebar-item-text sidebar-link">
 <span class="menu-text">Size Sorts and p-Hacking</span></a>
  </div>
</li>
          <li class="sidebar-item">
  <div class="sidebar-item-container"> 
  <a href="../r/value-and-bivariate-sorts.html" class="sidebar-item-text sidebar-link">
 <span class="menu-text">Value and Bivariate Sorts</span></a>
  </div>
</li>
          <li class="sidebar-item">
  <div class="sidebar-item-container"> 
  <a href="../r/replicating-fama-and-french-factors.html" class="sidebar-item-text sidebar-link">
 <span class="menu-text">Replicating Fama-French Factors</span></a>
  </div>
</li>
          <li class="sidebar-item">
  <div class="sidebar-item-container"> 
  <a href="../r/fama-macbeth-regressions.html" class="sidebar-item-text sidebar-link">
 <span class="menu-text">Fama-MacBeth Regressions</span></a>
  </div>
</li>
      </ul>
  </li>
        <li class="sidebar-item sidebar-item-section">
      <div class="sidebar-item-container"> 
            <a class="sidebar-item-text sidebar-link text-start" data-bs-toggle="collapse" data-bs-target="#quarto-sidebar-section-5" role="navigation" aria-expanded="true">
 <span class="menu-text">Modeling and Machine Learning</span></a>
          <a class="sidebar-item-toggle text-start" data-bs-toggle="collapse" data-bs-target="#quarto-sidebar-section-5" role="navigation" aria-expanded="true" aria-label="Toggle section">
            <i class="bi bi-chevron-right ms-2"></i>
          </a> 
      </div>
      <ul id="quarto-sidebar-section-5" class="collapse list-unstyled sidebar-section depth1 show">  
          <li class="sidebar-item">
  <div class="sidebar-item-container"> 
  <a href="../r/fixed-effects-and-clustered-standard-errors.html" class="sidebar-item-text sidebar-link">
 <span class="menu-text">Fixed Effects and Clustered Standard Errors</span></a>
  </div>
</li>
          <li class="sidebar-item">
  <div class="sidebar-item-container"> 
  <a href="../r/difference-in-differences.html" class="sidebar-item-text sidebar-link">
 <span class="menu-text">Difference in Differences</span></a>
  </div>
</li>
          <li class="sidebar-item">
  <div class="sidebar-item-container"> 
  <a href="../r/factor-selection-via-machine-learning.html" class="sidebar-item-text sidebar-link">
 <span class="menu-text">Factor Selection via Machine Learning</span></a>
  </div>
</li>
          <li class="sidebar-item">
  <div class="sidebar-item-container"> 
  <a href="../r/option-pricing-via-machine-learning.html" class="sidebar-item-text sidebar-link">
 <span class="menu-text">Option Pricing via Machine Learning</span></a>
  </div>
</li>
      </ul>
  </li>
        <li class="sidebar-item sidebar-item-section">
      <div class="sidebar-item-container"> 
            <a class="sidebar-item-text sidebar-link text-start" data-bs-toggle="collapse" data-bs-target="#quarto-sidebar-section-6" role="navigation" aria-expanded="true">
 <span class="menu-text">Portfolio Optimization</span></a>
          <a class="sidebar-item-toggle text-start" data-bs-toggle="collapse" data-bs-target="#quarto-sidebar-section-6" role="navigation" aria-expanded="true" aria-label="Toggle section">
            <i class="bi bi-chevron-right ms-2"></i>
          </a> 
      </div>
      <ul id="quarto-sidebar-section-6" class="collapse list-unstyled sidebar-section depth1 show">  
          <li class="sidebar-item">
  <div class="sidebar-item-container"> 
  <a href="../r/parametric-portfolio-policies.html" class="sidebar-item-text sidebar-link">
 <span class="menu-text">Parametric Portfolio Policies</span></a>
  </div>
</li>
          <li class="sidebar-item">
  <div class="sidebar-item-container"> 
  <a href="../r/constrained-optimization-and-backtesting.html" class="sidebar-item-text sidebar-link">
 <span class="menu-text">Constrained Optimization and Backtesting</span></a>
  </div>
</li>
      </ul>
  </li>
        <li class="sidebar-item sidebar-item-section">
      <div class="sidebar-item-container"> 
            <a class="sidebar-item-text sidebar-link text-start" data-bs-toggle="collapse" data-bs-target="#quarto-sidebar-section-7" role="navigation" aria-expanded="true">
 <span class="menu-text">Appendix</span></a>
          <a class="sidebar-item-toggle text-start" data-bs-toggle="collapse" data-bs-target="#quarto-sidebar-section-7" role="navigation" aria-expanded="true" aria-label="Toggle section">
            <i class="bi bi-chevron-right ms-2"></i>
          </a> 
      </div>
      <ul id="quarto-sidebar-section-7" class="collapse list-unstyled sidebar-section depth1 show">  
          <li class="sidebar-item">
  <div class="sidebar-item-container"> 
  <a href="../r/wrds-dummy-data.html" class="sidebar-item-text sidebar-link">
 <span class="menu-text">WRDS Dummy Data</span></a>
  </div>
</li>
          <li class="sidebar-item">
  <div class="sidebar-item-container"> 
  <a href="../r/cover-and-logo-design.html" class="sidebar-item-text sidebar-link">
 <span class="menu-text">Cover and Logo Design</span></a>
  </div>
</li>
          <li class="sidebar-item">
  <div class="sidebar-item-container"> 
  <a href="../r/clean-enhanced-trace-with-r.html" class="sidebar-item-text sidebar-link">
 <span class="menu-text">Clean Enhanced TRACE with R</span></a>
  </div>
</li>
          <li class="sidebar-item">
  <div class="sidebar-item-container"> 
  <a href="../r/proofs.html" class="sidebar-item-text sidebar-link">
 <span class="menu-text">Proofs</span></a>
  </div>
</li>
          <li class="sidebar-item">
  <div class="sidebar-item-container"> 
  <a href="../r/hex-sticker.html" class="sidebar-item-text sidebar-link">
 <span class="menu-text">Hex Sticker</span></a>
  </div>
</li>
          <li class="sidebar-item">
  <div class="sidebar-item-container"> 
  <a href="../r/changelog.html" class="sidebar-item-text sidebar-link">
 <span class="menu-text">Changelog</span></a>
  </div>
</li>
      </ul>
  </li>
    </ul>
    </div>
</nav>
<div id="quarto-sidebar-glass" class="quarto-sidebar-collapse-item" data-bs-toggle="collapse" data-bs-target=".quarto-sidebar-collapse-item"></div>
<!-- margin-sidebar -->
    <div id="quarto-margin-sidebar" class="sidebar margin-sidebar">
        <nav id="TOC" role="doc-toc" class="toc-active">
    <h2 id="toc-title">On this page</h2>
   
  <ul>
  <li><a href="#data-preparation" id="toc-data-preparation" class="nav-link active" data-scroll-target="#data-preparation">Data Preparation</a></li>
  <li><a href="#sorting-by-market-beta" id="toc-sorting-by-market-beta" class="nav-link" data-scroll-target="#sorting-by-market-beta">Sorting by Market Beta</a></li>
  <li><a href="#performance-evaluation" id="toc-performance-evaluation" class="nav-link" data-scroll-target="#performance-evaluation">Performance Evaluation</a></li>
  <li><a href="#functional-programming-for-portfolio-sorts" id="toc-functional-programming-for-portfolio-sorts" class="nav-link" data-scroll-target="#functional-programming-for-portfolio-sorts">Functional Programming for Portfolio Sorts</a></li>
  <li><a href="#more-performance-evaluation" id="toc-more-performance-evaluation" class="nav-link" data-scroll-target="#more-performance-evaluation">More Performance Evaluation</a></li>
  <li><a href="#the-security-market-line-and-beta-portfolios" id="toc-the-security-market-line-and-beta-portfolios" class="nav-link" data-scroll-target="#the-security-market-line-and-beta-portfolios">The Security Market Line and Beta Portfolios</a></li>
  <li><a href="#exercises" id="toc-exercises" class="nav-link" data-scroll-target="#exercises">Exercises</a></li>
  </ul>
<div class="toc-actions"><ul><li><a href="https://github.com/tidy-finance/website/blob/main/r/univariate-portfolio-sorts.qmd" class="toc-action"><i class="bi bi-github"></i>View source</a></li></ul></div></nav>
    </div>
<!-- main -->
<main class="content" id="quarto-document-content">

<header id="title-block-header" class="quarto-title-block default">
<div class="quarto-title">
<h1 class="title d-none d-lg-block">Univariate Portfolio Sorts</h1>
</div>



<div class="quarto-title-meta">

    
  
    
  </div>
  


</header>


<div class="callout callout-style-default callout-note callout-titled">
<div class="callout-header d-flex align-content-center">
<div class="callout-icon-container">
<i class="callout-icon"></i>
</div>
<div class="callout-title-container flex-fill">
Note
</div>
</div>
<div class="callout-body-container callout-body">
<p>You are reading <strong>Tidy Finance with R</strong>. You can find the equivalent chapter for the sibling <strong>Tidy Finance with Python</strong> <a href="../python/univariate-portfolio-sorts.html">here</a>.</p>
</div>
</div>
<p>In this chapter, we dive into portfolio sorts, one of the most widely used statistical methodologies in empirical asset pricing <span class="citation" data-cites="BaliEngleMurray2016">(e.g., <a href="#ref-BaliEngleMurray2016" role="doc-biblioref">Bali, Engle, and Murray 2016</a>)</span>. The key application of portfolio sorts is to examine whether one or more variables can predict future excess returns. In general, the idea is to sort individual stocks into portfolios, where the stocks within each portfolio are similar with respect to a sorting variable, such as firm size. The different portfolios then represent well-diversified investments that differ in the level of the sorting variable. You can then attribute the differences in the return distribution to the impact of the sorting variable. We start by introducing univariate portfolio sorts (which sort based on only one characteristic) and tackle bivariate sorting in <a href="../r/value-and-bivariate-sorts.html">Value and Bivariate Sorts</a>.</p>
<p>A univariate portfolio sort considers only one sorting variable <span class="math inline">\(x_{t-1,i}\)</span>. Here, <span class="math inline">\(i\)</span> denotes the stock and <span class="math inline">\(t-1\)</span> indicates that the characteristic is observable by investors at time <span class="math inline">\(t\)</span>.<br>
The objective is to assess the cross-sectional relation between <span class="math inline">\(x_{t-1,i}\)</span> and, typically, stock excess returns <span class="math inline">\(r_{t,i}\)</span> at time <span class="math inline">\(t\)</span> as the outcome variable. To illustrate how portfolio sorts work, we use estimates for market betas from the previous chapter as our sorting variable.</p>
<p>The current chapter relies on the following set of R packages.</p>
<div class="cell">
<div class="sourceCode cell-code" id="cb1"><pre class="sourceCode r code-with-copy"><code class="sourceCode r"><span id="cb1-1"><a href="#cb1-1" aria-hidden="true" tabindex="-1"></a><span class="fu">library</span>(tidyverse)</span>
<span id="cb1-2"><a href="#cb1-2" aria-hidden="true" tabindex="-1"></a><span class="fu">library</span>(RSQLite)</span>
<span id="cb1-3"><a href="#cb1-3" aria-hidden="true" tabindex="-1"></a><span class="fu">library</span>(scales)</span>
<span id="cb1-4"><a href="#cb1-4" aria-hidden="true" tabindex="-1"></a><span class="fu">library</span>(lmtest)</span>
<span id="cb1-5"><a href="#cb1-5" aria-hidden="true" tabindex="-1"></a><span class="fu">library</span>(broom)</span>
<span id="cb1-6"><a href="#cb1-6" aria-hidden="true" tabindex="-1"></a><span class="fu">library</span>(sandwich)</span></code><button title="Copy to Clipboard" class="code-copy-button"><i class="bi"></i></button></pre></div>
</div>
<p>Compared to previous chapters, we introduce <code>lmtest</code> <span class="citation" data-cites="lmtest">(<a href="#ref-lmtest" role="doc-biblioref">Zeileis and Hothorn 2002</a>)</span> for inference for estimated coefficients, <code>broom</code> package <span class="citation" data-cites="broom">(<a href="#ref-broom" role="doc-biblioref">Robinson, Hayes, and Couch 2022</a>)</span> to tidy the estimation output of many estimated linear models, and <code>sandwich</code> <span class="citation" data-cites="sandwich">(<a href="#ref-sandwich" role="doc-biblioref">Zeileis 2006</a>)</span> for different covariance matrix estimators</p>
<section id="data-preparation" class="level2">
<h2 class="anchored" data-anchor-id="data-preparation">Data Preparation</h2>
<p>We start with loading the required data from our <code>SQLite</code>-database introduced in <a href="../r/accessing-and-managing-financial-data.html">Accessing and Managing Financial Data</a> and <a href="../r/wrds-crsp-and-compustat.html">WRDS, CRSP, and Compustat</a>. In particular, we use the monthly CRSP sample as our asset universe. Once we form our portfolios, we use the Fama-French market factor returns to compute the risk-adjusted performance (i.e., alpha). <code>beta</code> is the tibble with market betas computed in the previous chapter.</p>
<div class="cell">
<div class="sourceCode cell-code" id="cb2"><pre class="sourceCode r code-with-copy"><code class="sourceCode r"><span id="cb2-1"><a href="#cb2-1" aria-hidden="true" tabindex="-1"></a>tidy_finance <span class="ot">&lt;-</span> <span class="fu">dbConnect</span>(</span>
<span id="cb2-2"><a href="#cb2-2" aria-hidden="true" tabindex="-1"></a>  <span class="fu">SQLite</span>(),</span>
<span id="cb2-3"><a href="#cb2-3" aria-hidden="true" tabindex="-1"></a>  <span class="st">"data/tidy_finance_r.sqlite"</span>,</span>
<span id="cb2-4"><a href="#cb2-4" aria-hidden="true" tabindex="-1"></a>  <span class="at">extended_types =</span> <span class="cn">TRUE</span></span>
<span id="cb2-5"><a href="#cb2-5" aria-hidden="true" tabindex="-1"></a>)</span>
<span id="cb2-6"><a href="#cb2-6" aria-hidden="true" tabindex="-1"></a></span>
<span id="cb2-7"><a href="#cb2-7" aria-hidden="true" tabindex="-1"></a>crsp_monthly <span class="ot">&lt;-</span> <span class="fu">tbl</span>(tidy_finance, <span class="st">"crsp_monthly"</span>) <span class="sc">|&gt;</span></span>
<span id="cb2-8"><a href="#cb2-8" aria-hidden="true" tabindex="-1"></a>  <span class="fu">select</span>(permno, month, ret_excess, mktcap_lag) <span class="sc">|&gt;</span></span>
<span id="cb2-9"><a href="#cb2-9" aria-hidden="true" tabindex="-1"></a>  <span class="fu">collect</span>()</span>
<span id="cb2-10"><a href="#cb2-10" aria-hidden="true" tabindex="-1"></a></span>
<span id="cb2-11"><a href="#cb2-11" aria-hidden="true" tabindex="-1"></a>factors_ff3_monthly <span class="ot">&lt;-</span> <span class="fu">tbl</span>(tidy_finance, <span class="st">"factors_ff3_monthly"</span>) <span class="sc">|&gt;</span></span>
<span id="cb2-12"><a href="#cb2-12" aria-hidden="true" tabindex="-1"></a>  <span class="fu">select</span>(month, mkt_excess) <span class="sc">|&gt;</span></span>
<span id="cb2-13"><a href="#cb2-13" aria-hidden="true" tabindex="-1"></a>  <span class="fu">collect</span>()</span>
<span id="cb2-14"><a href="#cb2-14" aria-hidden="true" tabindex="-1"></a></span>
<span id="cb2-15"><a href="#cb2-15" aria-hidden="true" tabindex="-1"></a>beta <span class="ot">&lt;-</span> <span class="fu">tbl</span>(tidy_finance, <span class="st">"beta"</span>) <span class="sc">|&gt;</span></span>
<span id="cb2-16"><a href="#cb2-16" aria-hidden="true" tabindex="-1"></a>  <span class="fu">select</span>(permno, month, beta_monthly) <span class="sc">|&gt;</span></span>
<span id="cb2-17"><a href="#cb2-17" aria-hidden="true" tabindex="-1"></a>  <span class="fu">collect</span>()</span></code><button title="Copy to Clipboard" class="code-copy-button"><i class="bi"></i></button></pre></div>
</div>
</section>
<section id="sorting-by-market-beta" class="level2">
<h2 class="anchored" data-anchor-id="sorting-by-market-beta">Sorting by Market Beta</h2>
<p>Next, we merge our sorting variable with the return data. We use the one-month <em>lagged</em> betas as a sorting variable to ensure that the sorts rely only on information available when we create the portfolios. To lag stock beta by one month, we add one month to the current date and join the resulting information with our return data. This procedure ensures that month <span class="math inline">\(t\)</span> information is available in month <span class="math inline">\(t+1\)</span>. You may be tempted to simply use a call such as <code>crsp_monthly |&gt; group_by(permno) |&gt; mutate(beta_lag = lag(beta)))</code> instead. This procedure, however, does not work correctly if there are non-explicit missing values in the time series.</p>
<div class="cell">
<div class="sourceCode cell-code" id="cb3"><pre class="sourceCode r code-with-copy"><code class="sourceCode r"><span id="cb3-1"><a href="#cb3-1" aria-hidden="true" tabindex="-1"></a>beta_lag <span class="ot">&lt;-</span> beta <span class="sc">|&gt;</span></span>
<span id="cb3-2"><a href="#cb3-2" aria-hidden="true" tabindex="-1"></a>  <span class="fu">mutate</span>(<span class="at">month =</span> month <span class="sc">%m+%</span> <span class="fu">months</span>(<span class="dv">1</span>)) <span class="sc">|&gt;</span></span>
<span id="cb3-3"><a href="#cb3-3" aria-hidden="true" tabindex="-1"></a>  <span class="fu">select</span>(permno, month, <span class="at">beta_lag =</span> beta_monthly) <span class="sc">|&gt;</span></span>
<span id="cb3-4"><a href="#cb3-4" aria-hidden="true" tabindex="-1"></a>  <span class="fu">drop_na</span>()</span>
<span id="cb3-5"><a href="#cb3-5" aria-hidden="true" tabindex="-1"></a></span>
<span id="cb3-6"><a href="#cb3-6" aria-hidden="true" tabindex="-1"></a>data_for_sorts <span class="ot">&lt;-</span> crsp_monthly <span class="sc">|&gt;</span></span>
<span id="cb3-7"><a href="#cb3-7" aria-hidden="true" tabindex="-1"></a>  <span class="fu">inner_join</span>(beta_lag, <span class="fu">join_by</span>(permno, month))</span></code><button title="Copy to Clipboard" class="code-copy-button"><i class="bi"></i></button></pre></div>
</div>
<p>The first step to conduct portfolio sorts is to calculate periodic breakpoints that you can use to group the stocks into portfolios. For simplicity, we start with the median lagged market beta as the single breakpoint. We then compute the value-weighted returns for each of the two resulting portfolios, which means that the lagged market capitalization determines the weight in <code>weighted.mean()</code>.</p>
<div class="cell">
<div class="sourceCode cell-code" id="cb4"><pre class="sourceCode r code-with-copy"><code class="sourceCode r"><span id="cb4-1"><a href="#cb4-1" aria-hidden="true" tabindex="-1"></a>beta_portfolios <span class="ot">&lt;-</span> data_for_sorts <span class="sc">|&gt;</span></span>
<span id="cb4-2"><a href="#cb4-2" aria-hidden="true" tabindex="-1"></a>  <span class="fu">group_by</span>(month) <span class="sc">|&gt;</span></span>
<span id="cb4-3"><a href="#cb4-3" aria-hidden="true" tabindex="-1"></a>  <span class="fu">mutate</span>(</span>
<span id="cb4-4"><a href="#cb4-4" aria-hidden="true" tabindex="-1"></a>    <span class="at">breakpoint =</span> <span class="fu">median</span>(beta_lag),</span>
<span id="cb4-5"><a href="#cb4-5" aria-hidden="true" tabindex="-1"></a>    <span class="at">portfolio =</span> <span class="fu">case_when</span>(</span>
<span id="cb4-6"><a href="#cb4-6" aria-hidden="true" tabindex="-1"></a>      beta_lag <span class="sc">&lt;=</span> breakpoint <span class="sc">~</span> <span class="st">"low"</span>,</span>
<span id="cb4-7"><a href="#cb4-7" aria-hidden="true" tabindex="-1"></a>      beta_lag <span class="sc">&gt;</span> breakpoint <span class="sc">~</span> <span class="st">"high"</span></span>
<span id="cb4-8"><a href="#cb4-8" aria-hidden="true" tabindex="-1"></a>    )</span>
<span id="cb4-9"><a href="#cb4-9" aria-hidden="true" tabindex="-1"></a>  ) <span class="sc">|&gt;</span></span>
<span id="cb4-10"><a href="#cb4-10" aria-hidden="true" tabindex="-1"></a>  <span class="fu">group_by</span>(month, portfolio) <span class="sc">|&gt;</span></span>
<span id="cb4-11"><a href="#cb4-11" aria-hidden="true" tabindex="-1"></a>  <span class="fu">summarize</span>(<span class="at">ret =</span> <span class="fu">weighted.mean</span>(ret_excess, mktcap_lag), </span>
<span id="cb4-12"><a href="#cb4-12" aria-hidden="true" tabindex="-1"></a>            <span class="at">.groups =</span> <span class="st">"drop"</span>)</span></code><button title="Copy to Clipboard" class="code-copy-button"><i class="bi"></i></button></pre></div>
</div>
</section>
<section id="performance-evaluation" class="level2">
<h2 class="anchored" data-anchor-id="performance-evaluation">Performance Evaluation</h2>
<p>We can construct a long-short strategy based on the two portfolios: buy the high-beta portfolio and, at the same time, short the low-beta portfolio. Thereby, the overall position in the market is net-zero, i.e., you do not need to invest money to realize this strategy in the absence of frictions.</p>
<div class="cell">
<div class="sourceCode cell-code" id="cb5"><pre class="sourceCode r code-with-copy"><code class="sourceCode r"><span id="cb5-1"><a href="#cb5-1" aria-hidden="true" tabindex="-1"></a>beta_longshort <span class="ot">&lt;-</span> beta_portfolios <span class="sc">|&gt;</span></span>
<span id="cb5-2"><a href="#cb5-2" aria-hidden="true" tabindex="-1"></a>  <span class="fu">pivot_wider</span>(<span class="at">id_cols =</span> month, <span class="at">names_from =</span> portfolio, <span class="at">values_from =</span> ret) <span class="sc">|&gt;</span></span>
<span id="cb5-3"><a href="#cb5-3" aria-hidden="true" tabindex="-1"></a>  <span class="fu">mutate</span>(<span class="at">long_short =</span> high <span class="sc">-</span> low)</span></code><button title="Copy to Clipboard" class="code-copy-button"><i class="bi"></i></button></pre></div>
</div>
<p>We compute the average return and the corresponding standard error to test whether the long-short portfolio yields on average positive or negative excess returns. In the asset pricing literature, one typically adjusts for autocorrelation by using <span class="citation" data-cites="Newey1987">Whitney K. Newey and West (<a href="#ref-Newey1987" role="doc-biblioref">1987</a>)</span> <span class="math inline">\(t\)</span>-statistics to test the null hypothesis that average portfolio excess returns are equal to zero. One necessary input for Newey-West standard errors is a chosen bandwidth based on the number of lags employed for the estimation. While it seems that researchers often default on choosing a pre-specified lag length of 6 months, we instead recommend a data-driven approach. This automatic selection is advocated by <span class="citation" data-cites="Newey1994">Whitney K. Newey and West (<a href="#ref-Newey1994" role="doc-biblioref">1994</a>)</span> and available in the <code>sandwich</code> package. To implement this test, we compute the average return via <code>lm()</code> and then employ the <code>coeftest()</code> function. If you want to implement the typical 6-lag default setting, you can enforce it by passing the arguments <code>lag = 6, prewhite = FALSE</code> to the <code>coeftest()</code> function in the code below and it passes them on to <code>NeweyWest()</code>.</p>
<div class="cell">
<div class="sourceCode cell-code" id="cb6"><pre class="sourceCode r code-with-copy"><code class="sourceCode r"><span id="cb6-1"><a href="#cb6-1" aria-hidden="true" tabindex="-1"></a>model_fit <span class="ot">&lt;-</span> <span class="fu">lm</span>(long_short <span class="sc">~</span> <span class="dv">1</span>, <span class="at">data =</span> beta_longshort)</span>
<span id="cb6-2"><a href="#cb6-2" aria-hidden="true" tabindex="-1"></a><span class="fu">coeftest</span>(model_fit, <span class="at">vcov =</span> NeweyWest)</span></code><button title="Copy to Clipboard" class="code-copy-button"><i class="bi"></i></button></pre></div>
<div class="cell-output cell-output-stdout">
<pre><code>
t test of coefficients:

             Estimate Std. Error t value Pr(&gt;|t|)
(Intercept) -8.31e-05   1.30e-03   -0.06     0.95</code></pre>
</div>
</div>
<p>The results indicate that we cannot reject the null hypothesis of average returns being equal to zero. Our portfolio strategy using the median as a breakpoint hence does not yield any abnormal returns. Is this finding surprising if you reconsider the CAPM? It certainly is. The CAPM yields that the high beta stocks should yield higher expected returns. Our portfolio sort implicitly mimics an investment strategy that finances high beta stocks by shorting low beta stocks. Therefore, one should expect that the average excess returns yield a return that is above the risk-free rate.</p>
</section>
<section id="functional-programming-for-portfolio-sorts" class="level2">
<h2 class="anchored" data-anchor-id="functional-programming-for-portfolio-sorts">Functional Programming for Portfolio Sorts</h2>
<p>Now we take portfolio sorts to the next level. We want to be able to sort stocks into an arbitrary number of portfolios. For this case, functional programming is very handy: we employ the <a href="https://www.tidyverse.org/blog/2019/06/rlang-0-4-0/#a-simpler-interpolation-pattern-with-">curly-curly</a>-operator to give us flexibility concerning which variable to use for the sorting, denoted by <code>sorting_variable</code>. We use <code>quantile()</code> to compute breakpoints for <code>n_portfolios</code>. Then, we assign portfolios to stocks using the <code>findInterval()</code> function. The output of the following function is a new column that contains the number of the portfolio to which a stock belongs.</p>
<p>In some applications, the variable used for the sorting might be clustered (e.g., at a lower bound of 0). Then, multiple breakpoints may be identical, leading to empty portfolios. Similarly, some portfolios might have a very small number of stocks at the beginning of the sample. Cases where the number of portfolio constituents differs substantially due to the distribution of the characteristics require careful consideration and, depending on the application, might require customized sorting approaches.</p>
<div class="cell">
<div class="sourceCode cell-code" id="cb8"><pre class="sourceCode r code-with-copy"><code class="sourceCode r"><span id="cb8-1"><a href="#cb8-1" aria-hidden="true" tabindex="-1"></a>assign_portfolio <span class="ot">&lt;-</span> <span class="cf">function</span>(data, </span>
<span id="cb8-2"><a href="#cb8-2" aria-hidden="true" tabindex="-1"></a>                             sorting_variable, </span>
<span id="cb8-3"><a href="#cb8-3" aria-hidden="true" tabindex="-1"></a>                             n_portfolios) {</span>
<span id="cb8-4"><a href="#cb8-4" aria-hidden="true" tabindex="-1"></a>  <span class="co"># Compute breakpoints</span></span>
<span id="cb8-5"><a href="#cb8-5" aria-hidden="true" tabindex="-1"></a>  breakpoints <span class="ot">&lt;-</span> data <span class="sc">|&gt;</span></span>
<span id="cb8-6"><a href="#cb8-6" aria-hidden="true" tabindex="-1"></a>    <span class="fu">pull</span>({{ sorting_variable }}) <span class="sc">|&gt;</span></span>
<span id="cb8-7"><a href="#cb8-7" aria-hidden="true" tabindex="-1"></a>    <span class="fu">quantile</span>(</span>
<span id="cb8-8"><a href="#cb8-8" aria-hidden="true" tabindex="-1"></a>      <span class="at">probs =</span> <span class="fu">seq</span>(<span class="dv">0</span>, <span class="dv">1</span>, <span class="at">length.out =</span> n_portfolios <span class="sc">+</span> <span class="dv">1</span>),</span>
<span id="cb8-9"><a href="#cb8-9" aria-hidden="true" tabindex="-1"></a>      <span class="at">na.rm =</span> <span class="cn">TRUE</span>,</span>
<span id="cb8-10"><a href="#cb8-10" aria-hidden="true" tabindex="-1"></a>      <span class="at">names =</span> <span class="cn">FALSE</span></span>
<span id="cb8-11"><a href="#cb8-11" aria-hidden="true" tabindex="-1"></a>    )</span>
<span id="cb8-12"><a href="#cb8-12" aria-hidden="true" tabindex="-1"></a></span>
<span id="cb8-13"><a href="#cb8-13" aria-hidden="true" tabindex="-1"></a>  <span class="co"># Assign portfolios</span></span>
<span id="cb8-14"><a href="#cb8-14" aria-hidden="true" tabindex="-1"></a>  assigned_portfolios <span class="ot">&lt;-</span> data <span class="sc">|&gt;</span></span>
<span id="cb8-15"><a href="#cb8-15" aria-hidden="true" tabindex="-1"></a>    <span class="fu">mutate</span>(<span class="at">portfolio =</span> <span class="fu">findInterval</span>(</span>
<span id="cb8-16"><a href="#cb8-16" aria-hidden="true" tabindex="-1"></a>      <span class="fu">pick</span>(<span class="fu">everything</span>()) <span class="sc">|&gt;</span></span>
<span id="cb8-17"><a href="#cb8-17" aria-hidden="true" tabindex="-1"></a>        <span class="fu">pull</span>({{ sorting_variable }}),</span>
<span id="cb8-18"><a href="#cb8-18" aria-hidden="true" tabindex="-1"></a>      breakpoints,</span>
<span id="cb8-19"><a href="#cb8-19" aria-hidden="true" tabindex="-1"></a>      <span class="at">all.inside =</span> <span class="cn">TRUE</span></span>
<span id="cb8-20"><a href="#cb8-20" aria-hidden="true" tabindex="-1"></a>    )) <span class="sc">|&gt;</span></span>
<span id="cb8-21"><a href="#cb8-21" aria-hidden="true" tabindex="-1"></a>    <span class="fu">pull</span>(portfolio)</span>
<span id="cb8-22"><a href="#cb8-22" aria-hidden="true" tabindex="-1"></a>  </span>
<span id="cb8-23"><a href="#cb8-23" aria-hidden="true" tabindex="-1"></a>  <span class="co"># Output</span></span>
<span id="cb8-24"><a href="#cb8-24" aria-hidden="true" tabindex="-1"></a>  <span class="fu">return</span>(assigned_portfolios)</span>
<span id="cb8-25"><a href="#cb8-25" aria-hidden="true" tabindex="-1"></a>}</span></code><button title="Copy to Clipboard" class="code-copy-button"><i class="bi"></i></button></pre></div>
</div>
<p>We can use the above function to sort stocks into ten portfolios each month using lagged betas and compute value-weighted returns for each portfolio. Note that we transform the portfolio column to a factor variable because it provides more convenience for the figure construction below.</p>
<div class="cell">
<div class="sourceCode cell-code" id="cb9"><pre class="sourceCode r code-with-copy"><code class="sourceCode r"><span id="cb9-1"><a href="#cb9-1" aria-hidden="true" tabindex="-1"></a>beta_portfolios <span class="ot">&lt;-</span> data_for_sorts <span class="sc">|&gt;</span></span>
<span id="cb9-2"><a href="#cb9-2" aria-hidden="true" tabindex="-1"></a>  <span class="fu">group_by</span>(month) <span class="sc">|&gt;</span></span>
<span id="cb9-3"><a href="#cb9-3" aria-hidden="true" tabindex="-1"></a>  <span class="fu">mutate</span>(</span>
<span id="cb9-4"><a href="#cb9-4" aria-hidden="true" tabindex="-1"></a>    <span class="at">portfolio =</span> <span class="fu">assign_portfolio</span>(</span>
<span id="cb9-5"><a href="#cb9-5" aria-hidden="true" tabindex="-1"></a>      <span class="at">data =</span> <span class="fu">pick</span>(<span class="fu">everything</span>()),</span>
<span id="cb9-6"><a href="#cb9-6" aria-hidden="true" tabindex="-1"></a>      <span class="at">sorting_variable =</span> beta_lag,</span>
<span id="cb9-7"><a href="#cb9-7" aria-hidden="true" tabindex="-1"></a>      <span class="at">n_portfolios =</span> <span class="dv">10</span></span>
<span id="cb9-8"><a href="#cb9-8" aria-hidden="true" tabindex="-1"></a>    ),</span>
<span id="cb9-9"><a href="#cb9-9" aria-hidden="true" tabindex="-1"></a>    <span class="at">portfolio =</span> <span class="fu">as.factor</span>(portfolio)</span>
<span id="cb9-10"><a href="#cb9-10" aria-hidden="true" tabindex="-1"></a>  ) <span class="sc">|&gt;</span></span>
<span id="cb9-11"><a href="#cb9-11" aria-hidden="true" tabindex="-1"></a>  <span class="fu">group_by</span>(portfolio, month) <span class="sc">|&gt;</span></span>
<span id="cb9-12"><a href="#cb9-12" aria-hidden="true" tabindex="-1"></a>  <span class="fu">summarize</span>(</span>
<span id="cb9-13"><a href="#cb9-13" aria-hidden="true" tabindex="-1"></a>    <span class="at">ret_excess =</span> <span class="fu">weighted.mean</span>(ret_excess, mktcap_lag),</span>
<span id="cb9-14"><a href="#cb9-14" aria-hidden="true" tabindex="-1"></a>    <span class="at">.groups =</span> <span class="st">"drop"</span></span>
<span id="cb9-15"><a href="#cb9-15" aria-hidden="true" tabindex="-1"></a>  )<span class="sc">|&gt;</span></span>
<span id="cb9-16"><a href="#cb9-16" aria-hidden="true" tabindex="-1"></a>  <span class="fu">left_join</span>(factors_ff3_monthly, <span class="fu">join_by</span>(month))</span></code><button title="Copy to Clipboard" class="code-copy-button"><i class="bi"></i></button></pre></div>
</div>
</section>
<section id="more-performance-evaluation" class="level2">
<h2 class="anchored" data-anchor-id="more-performance-evaluation">More Performance Evaluation</h2>
<p>In the next step, we compute summary statistics for each beta portfolio. Namely, we compute CAPM-adjusted alphas, the beta of each beta portfolio, and average returns.</p>
<div class="cell">
<div class="sourceCode cell-code" id="cb10"><pre class="sourceCode r code-with-copy"><code class="sourceCode r"><span id="cb10-1"><a href="#cb10-1" aria-hidden="true" tabindex="-1"></a>beta_portfolios_summary <span class="ot">&lt;-</span> beta_portfolios <span class="sc">|&gt;</span></span>
<span id="cb10-2"><a href="#cb10-2" aria-hidden="true" tabindex="-1"></a>  <span class="fu">nest</span>(<span class="at">data =</span> <span class="fu">c</span>(month, ret_excess, mkt_excess)) <span class="sc">|&gt;</span></span>
<span id="cb10-3"><a href="#cb10-3" aria-hidden="true" tabindex="-1"></a>  <span class="fu">mutate</span>(<span class="at">estimates =</span> <span class="fu">map</span>(</span>
<span id="cb10-4"><a href="#cb10-4" aria-hidden="true" tabindex="-1"></a>    data, <span class="sc">~</span> <span class="fu">tidy</span>(<span class="fu">lm</span>(ret_excess <span class="sc">~</span> <span class="dv">1</span> <span class="sc">+</span> mkt_excess, <span class="at">data =</span> .x))</span>
<span id="cb10-5"><a href="#cb10-5" aria-hidden="true" tabindex="-1"></a>  )) <span class="sc">|&gt;</span></span>
<span id="cb10-6"><a href="#cb10-6" aria-hidden="true" tabindex="-1"></a>  <span class="fu">unnest</span>(estimates) <span class="sc">|&gt;</span> </span>
<span id="cb10-7"><a href="#cb10-7" aria-hidden="true" tabindex="-1"></a>  <span class="fu">select</span>(portfolio, term, estimate) <span class="sc">|&gt;</span> </span>
<span id="cb10-8"><a href="#cb10-8" aria-hidden="true" tabindex="-1"></a>  <span class="fu">pivot_wider</span>(<span class="at">names_from =</span> term, <span class="at">values_from =</span> estimate) <span class="sc">|&gt;</span> </span>
<span id="cb10-9"><a href="#cb10-9" aria-hidden="true" tabindex="-1"></a>  <span class="fu">rename</span>(<span class="at">alpha =</span> <span class="st">`</span><span class="at">(Intercept)</span><span class="st">`</span>, <span class="at">beta =</span> mkt_excess) <span class="sc">|&gt;</span> </span>
<span id="cb10-10"><a href="#cb10-10" aria-hidden="true" tabindex="-1"></a>  <span class="fu">left_join</span>(</span>
<span id="cb10-11"><a href="#cb10-11" aria-hidden="true" tabindex="-1"></a>    beta_portfolios <span class="sc">|&gt;</span> </span>
<span id="cb10-12"><a href="#cb10-12" aria-hidden="true" tabindex="-1"></a>      <span class="fu">group_by</span>(portfolio) <span class="sc">|&gt;</span> </span>
<span id="cb10-13"><a href="#cb10-13" aria-hidden="true" tabindex="-1"></a>      <span class="fu">summarize</span>(<span class="at">ret_excess =</span> <span class="fu">mean</span>(ret_excess),</span>
<span id="cb10-14"><a href="#cb10-14" aria-hidden="true" tabindex="-1"></a>                <span class="at">.groups =</span> <span class="st">"drop"</span>), <span class="fu">join_by</span>(portfolio)</span>
<span id="cb10-15"><a href="#cb10-15" aria-hidden="true" tabindex="-1"></a>  )</span></code><button title="Copy to Clipboard" class="code-copy-button"><i class="bi"></i></button></pre></div>
</div>
<p><a href="#fig-701" class="quarto-xref">Figure&nbsp;1</a> illustrates the CAPM alphas of beta-sorted portfolios. It shows that low beta portfolios tend to exhibit positive alphas, while high beta portfolios exhibit negative alphas.</p>
<div class="cell">
<div class="sourceCode cell-code" id="cb11"><pre class="sourceCode r code-with-copy"><code class="sourceCode r"><span id="cb11-1"><a href="#cb11-1" aria-hidden="true" tabindex="-1"></a>beta_portfolios_summary <span class="sc">|&gt;</span></span>
<span id="cb11-2"><a href="#cb11-2" aria-hidden="true" tabindex="-1"></a>  <span class="fu">ggplot</span>(<span class="fu">aes</span>(<span class="at">x =</span> portfolio, <span class="at">y =</span> alpha, <span class="at">fill =</span> portfolio)) <span class="sc">+</span></span>
<span id="cb11-3"><a href="#cb11-3" aria-hidden="true" tabindex="-1"></a>  <span class="fu">geom_bar</span>(<span class="at">stat =</span> <span class="st">"identity"</span>) <span class="sc">+</span></span>
<span id="cb11-4"><a href="#cb11-4" aria-hidden="true" tabindex="-1"></a>  <span class="fu">labs</span>(</span>
<span id="cb11-5"><a href="#cb11-5" aria-hidden="true" tabindex="-1"></a>    <span class="at">title =</span> <span class="st">"CAPM alphas of beta-sorted portfolios"</span>,</span>
<span id="cb11-6"><a href="#cb11-6" aria-hidden="true" tabindex="-1"></a>    <span class="at">x =</span> <span class="st">"Portfolio"</span>,</span>
<span id="cb11-7"><a href="#cb11-7" aria-hidden="true" tabindex="-1"></a>    <span class="at">y =</span> <span class="st">"CAPM alpha"</span>,</span>
<span id="cb11-8"><a href="#cb11-8" aria-hidden="true" tabindex="-1"></a>    <span class="at">fill =</span> <span class="st">"Portfolio"</span></span>
<span id="cb11-9"><a href="#cb11-9" aria-hidden="true" tabindex="-1"></a>  ) <span class="sc">+</span></span>
<span id="cb11-10"><a href="#cb11-10" aria-hidden="true" tabindex="-1"></a>  <span class="fu">scale_y_continuous</span>(<span class="at">labels =</span> percent) <span class="sc">+</span></span>
<span id="cb11-11"><a href="#cb11-11" aria-hidden="true" tabindex="-1"></a>  <span class="fu">theme</span>(<span class="at">legend.position =</span> <span class="st">"None"</span>)</span></code><button title="Copy to Clipboard" class="code-copy-button"><i class="bi"></i></button></pre></div>
<div class="cell-output cell-output-stderr">
<pre><code>Warning: The `scale_name` argument of `discrete_scale()` is deprecated as of
ggplot2 3.5.0.</code></pre>
</div>
<div class="cell-output-display">
<div id="fig-701" class="quarto-float quarto-figure quarto-figure-center anchored" alt="Title: CAPM alphas of beta-sorted portfolios. The figure shows bar charts of alphas of beta-sorted portfolios with the decile portfolio on the horizontal axis and the corresponding CAPM alpha on the vertical axis. Alphas for low beta portfolios are positive, while high beta portfolios show negative alphas.">
<figure class="quarto-float quarto-float-fig figure">
<div aria-describedby="fig-701-caption-0ceaefa1-69ba-4598-a22c-09a6ac19f8ca">
<<<<<<< HEAD
<a href="univariate-portfolio-sorts_files/figure-html/fig-701-1.png" class="lightbox" data-glightbox="description: .lightbox-desc-1" data-gallery="quarto-lightbox-gallery-1"><img src="univariate-portfolio-sorts_files/figure-html/fig-701-1.png" class="img-fluid figure-img" alt="Title: CAPM alphas of beta-sorted portfolios. The figure shows bar charts of alphas of beta-sorted portfolios with the decile portfolio on the horizontal axis and the corresponding CAPM alpha on the vertical axis. Alphas for low beta portfolios are positive, while high beta portfolios show negative alphas." width="2100"></a>
=======
<a href="univariate-portfolio-sorts_files/figure-html/fig-701-1.png" class="lightbox" data-gallery="quarto-lightbox-gallery-1" title="Figure&nbsp;1: Portfolios are sorted into deciles each month based on their estimated CAPM beta. The bar charts indicate the CAPM alpha of the resulting portfolio returns during the entire CRSP period."><img src="univariate-portfolio-sorts_files/figure-html/fig-701-1.png" class="img-fluid figure-img" alt="Title: CAPM alphas of beta-sorted portfolios. The figure shows bar charts of alphas of beta-sorted portfolios with the decile portfolio on the horizontal axis and the corresponding CAPM alpha on the vertical axis. Alphas for low beta portfolios are positive, while high beta portfolios show negative alphas." width="2100"></a>
>>>>>>> 32530425
</div>
<figcaption class="quarto-float-caption-bottom quarto-float-caption quarto-float-fig" id="fig-701-caption-0ceaefa1-69ba-4598-a22c-09a6ac19f8ca">
Figure&nbsp;1: Portfolios are sorted into deciles each month based on their estimated CAPM beta. The bar charts indicate the CAPM alpha of the resulting portfolio returns during the entire CRSP period.
</figcaption>
</figure>
</div>
</div>
</div>
<p>These results suggest a negative relation between beta and future stock returns, which contradicts the predictions of the CAPM. According to the CAPM, returns should increase with beta across the portfolios and risk-adjusted returns should be statistically indistinguishable from zero.</p>
</section>
<section id="the-security-market-line-and-beta-portfolios" class="level2">
<h2 class="anchored" data-anchor-id="the-security-market-line-and-beta-portfolios">The Security Market Line and Beta Portfolios</h2>
<p>The CAPM predicts that our portfolios should lie on the security market line (SML). The slope of the SML is equal to the market risk premium and reflects the risk-return trade-off at any given time. <a href="#fig-702" class="quarto-xref">Figure&nbsp;2</a> illustrates the security market line: We see that (not surprisingly) the high beta portfolio returns have a high correlation with the market returns. However, it seems like the average excess returns for high beta stocks are lower than what the security market line implies would be an “appropriate” compensation for the high market risk.</p>
<div class="cell">
<div class="sourceCode cell-code" id="cb13"><pre class="sourceCode r code-with-copy"><code class="sourceCode r"><span id="cb13-1"><a href="#cb13-1" aria-hidden="true" tabindex="-1"></a>sml_capm <span class="ot">&lt;-</span> <span class="fu">lm</span>(ret_excess <span class="sc">~</span> <span class="dv">1</span> <span class="sc">+</span> beta, <span class="at">data =</span> beta_portfolios_summary)<span class="sc">$</span>coefficients</span>
<span id="cb13-2"><a href="#cb13-2" aria-hidden="true" tabindex="-1"></a></span>
<span id="cb13-3"><a href="#cb13-3" aria-hidden="true" tabindex="-1"></a>beta_portfolios_summary <span class="sc">|&gt;</span></span>
<span id="cb13-4"><a href="#cb13-4" aria-hidden="true" tabindex="-1"></a>  <span class="fu">ggplot</span>(<span class="fu">aes</span>(</span>
<span id="cb13-5"><a href="#cb13-5" aria-hidden="true" tabindex="-1"></a>    <span class="at">x =</span> beta, </span>
<span id="cb13-6"><a href="#cb13-6" aria-hidden="true" tabindex="-1"></a>    <span class="at">y =</span> ret_excess, </span>
<span id="cb13-7"><a href="#cb13-7" aria-hidden="true" tabindex="-1"></a>    <span class="at">color =</span> portfolio</span>
<span id="cb13-8"><a href="#cb13-8" aria-hidden="true" tabindex="-1"></a>  )) <span class="sc">+</span></span>
<span id="cb13-9"><a href="#cb13-9" aria-hidden="true" tabindex="-1"></a>  <span class="fu">geom_point</span>() <span class="sc">+</span></span>
<span id="cb13-10"><a href="#cb13-10" aria-hidden="true" tabindex="-1"></a>  <span class="fu">geom_abline</span>(</span>
<span id="cb13-11"><a href="#cb13-11" aria-hidden="true" tabindex="-1"></a>    <span class="at">intercept =</span> <span class="dv">0</span>,</span>
<span id="cb13-12"><a href="#cb13-12" aria-hidden="true" tabindex="-1"></a>    <span class="at">slope =</span> <span class="fu">mean</span>(factors_ff3_monthly<span class="sc">$</span>mkt_excess),</span>
<span id="cb13-13"><a href="#cb13-13" aria-hidden="true" tabindex="-1"></a>    <span class="at">linetype =</span> <span class="st">"solid"</span></span>
<span id="cb13-14"><a href="#cb13-14" aria-hidden="true" tabindex="-1"></a>  ) <span class="sc">+</span></span>
<span id="cb13-15"><a href="#cb13-15" aria-hidden="true" tabindex="-1"></a>  <span class="fu">geom_abline</span>(</span>
<span id="cb13-16"><a href="#cb13-16" aria-hidden="true" tabindex="-1"></a>    <span class="at">intercept =</span> sml_capm[<span class="dv">1</span>],</span>
<span id="cb13-17"><a href="#cb13-17" aria-hidden="true" tabindex="-1"></a>    <span class="at">slope =</span> sml_capm[<span class="dv">2</span>],</span>
<span id="cb13-18"><a href="#cb13-18" aria-hidden="true" tabindex="-1"></a>    <span class="at">linetype =</span> <span class="st">"dashed"</span></span>
<span id="cb13-19"><a href="#cb13-19" aria-hidden="true" tabindex="-1"></a>  ) <span class="sc">+</span></span>
<span id="cb13-20"><a href="#cb13-20" aria-hidden="true" tabindex="-1"></a>  <span class="fu">scale_y_continuous</span>(</span>
<span id="cb13-21"><a href="#cb13-21" aria-hidden="true" tabindex="-1"></a>    <span class="at">labels =</span> percent,</span>
<span id="cb13-22"><a href="#cb13-22" aria-hidden="true" tabindex="-1"></a>    <span class="at">limit =</span> <span class="fu">c</span>(<span class="dv">0</span>, <span class="fu">mean</span>(factors_ff3_monthly<span class="sc">$</span>mkt_excess) <span class="sc">*</span> <span class="dv">2</span>)</span>
<span id="cb13-23"><a href="#cb13-23" aria-hidden="true" tabindex="-1"></a>  ) <span class="sc">+</span></span>
<span id="cb13-24"><a href="#cb13-24" aria-hidden="true" tabindex="-1"></a>  <span class="fu">scale_x_continuous</span>(<span class="at">limits =</span> <span class="fu">c</span>(<span class="dv">0</span>, <span class="dv">2</span>)) <span class="sc">+</span></span>
<span id="cb13-25"><a href="#cb13-25" aria-hidden="true" tabindex="-1"></a>  <span class="fu">labs</span>(</span>
<span id="cb13-26"><a href="#cb13-26" aria-hidden="true" tabindex="-1"></a>    <span class="at">x =</span> <span class="st">"Beta"</span>, <span class="at">y =</span> <span class="st">"Excess return"</span>, <span class="at">color =</span> <span class="st">"Portfolio"</span>,</span>
<span id="cb13-27"><a href="#cb13-27" aria-hidden="true" tabindex="-1"></a>    <span class="at">title =</span> <span class="st">"Average portfolio excess returns and average beta estimates"</span></span>
<span id="cb13-28"><a href="#cb13-28" aria-hidden="true" tabindex="-1"></a>  )</span></code><button title="Copy to Clipboard" class="code-copy-button"><i class="bi"></i></button></pre></div>
<div class="cell-output-display">
<div id="fig-702" class="quarto-float quarto-figure quarto-figure-center anchored" alt="Title: Average portfolio excess returns and average beta estimates. The figure shows a scatter plot of the average excess returns per beta portfolio with average beta estimates per portfolio on the horizontal axis and average excess returns on the vertical axis. An increasing solid line indicates the security market line. A dashed increasing line with lower slope than the security market line indicates that the CAPM prediction is not valid for CRSP data.">
<figure class="quarto-float quarto-float-fig figure">
<div aria-describedby="fig-702-caption-0ceaefa1-69ba-4598-a22c-09a6ac19f8ca">
<<<<<<< HEAD
<a href="univariate-portfolio-sorts_files/figure-html/fig-702-1.png" class="lightbox" data-glightbox="description: .lightbox-desc-2" data-gallery="quarto-lightbox-gallery-2"><img src="univariate-portfolio-sorts_files/figure-html/fig-702-1.png" class="img-fluid figure-img" alt="Title: Average portfolio excess returns and average beta estimates. The figure shows a scatter plot of the average excess returns per beta portfolio with average beta estimates per portfolio on the horizontal axis and average excess returns on the vertical axis. An increasing solid line indicates the security market line. A dashed increasing line with lower slope than the security market line indicates that the CAPM prediction is not valid for CRSP data." width="2100"></a>
=======
<a href="univariate-portfolio-sorts_files/figure-html/fig-702-1.png" class="lightbox" data-gallery="quarto-lightbox-gallery-2" title="Figure&nbsp;2: Excess returns are computed as CAPM alphas of the beta-sorted portfolios. The horizontal axis indicates the CAPM beta of the resulting beta-sorted portfolio return time series. The dashed line indicates the slope coefficient of a linear regression of excess returns on portfolio betas."><img src="univariate-portfolio-sorts_files/figure-html/fig-702-1.png" class="img-fluid figure-img" alt="Title: Average portfolio excess returns and average beta estimates. The figure shows a scatter plot of the average excess returns per beta portfolio with average beta estimates per portfolio on the horizontal axis and average excess returns on the vertical axis. An increasing solid line indicates the security market line. A dashed increasing line with lower slope than the security market line indicates that the CAPM prediction is not valid for CRSP data." width="2100"></a>
>>>>>>> 32530425
</div>
<figcaption class="quarto-float-caption-bottom quarto-float-caption quarto-float-fig" id="fig-702-caption-0ceaefa1-69ba-4598-a22c-09a6ac19f8ca">
Figure&nbsp;2: Excess returns are computed as CAPM alphas of the beta-sorted portfolios. The horizontal axis indicates the CAPM beta of the resulting beta-sorted portfolio return time series. The dashed line indicates the slope coefficient of a linear regression of excess returns on portfolio betas.
</figcaption>
</figure>
</div>
</div>
</div>
<p>To provide more evidence against the CAPM predictions, we again form a long-short strategy that buys the high-beta portfolio and shorts the low-beta portfolio.</p>
<div class="cell">
<div class="sourceCode cell-code" id="cb14"><pre class="sourceCode r code-with-copy"><code class="sourceCode r"><span id="cb14-1"><a href="#cb14-1" aria-hidden="true" tabindex="-1"></a>beta_longshort <span class="ot">&lt;-</span> beta_portfolios <span class="sc">|&gt;</span></span>
<span id="cb14-2"><a href="#cb14-2" aria-hidden="true" tabindex="-1"></a>  <span class="fu">mutate</span>(<span class="at">portfolio =</span> <span class="fu">case_when</span>(</span>
<span id="cb14-3"><a href="#cb14-3" aria-hidden="true" tabindex="-1"></a>    portfolio <span class="sc">==</span> <span class="fu">max</span>(<span class="fu">as.numeric</span>(portfolio)) <span class="sc">~</span> <span class="st">"high"</span>,</span>
<span id="cb14-4"><a href="#cb14-4" aria-hidden="true" tabindex="-1"></a>    portfolio <span class="sc">==</span> <span class="fu">min</span>(<span class="fu">as.numeric</span>(portfolio)) <span class="sc">~</span> <span class="st">"low"</span></span>
<span id="cb14-5"><a href="#cb14-5" aria-hidden="true" tabindex="-1"></a>  )) <span class="sc">|&gt;</span></span>
<span id="cb14-6"><a href="#cb14-6" aria-hidden="true" tabindex="-1"></a>  <span class="fu">filter</span>(portfolio <span class="sc">%in%</span> <span class="fu">c</span>(<span class="st">"low"</span>, <span class="st">"high"</span>)) <span class="sc">|&gt;</span></span>
<span id="cb14-7"><a href="#cb14-7" aria-hidden="true" tabindex="-1"></a>  <span class="fu">pivot_wider</span>(<span class="at">id_cols =</span> month, </span>
<span id="cb14-8"><a href="#cb14-8" aria-hidden="true" tabindex="-1"></a>              <span class="at">names_from =</span> portfolio, </span>
<span id="cb14-9"><a href="#cb14-9" aria-hidden="true" tabindex="-1"></a>              <span class="at">values_from =</span> ret_excess) <span class="sc">|&gt;</span></span>
<span id="cb14-10"><a href="#cb14-10" aria-hidden="true" tabindex="-1"></a>  <span class="fu">mutate</span>(<span class="at">long_short =</span> high <span class="sc">-</span> low) <span class="sc">|&gt;</span></span>
<span id="cb14-11"><a href="#cb14-11" aria-hidden="true" tabindex="-1"></a>  <span class="fu">left_join</span>(factors_ff3_monthly, <span class="fu">join_by</span>(month))</span></code><button title="Copy to Clipboard" class="code-copy-button"><i class="bi"></i></button></pre></div>
</div>
<p>Again, the resulting long-short strategy does not exhibit statistically significant returns.</p>
<div class="cell">
<div class="sourceCode cell-code" id="cb15"><pre class="sourceCode r code-with-copy"><code class="sourceCode r"><span id="cb15-1"><a href="#cb15-1" aria-hidden="true" tabindex="-1"></a><span class="fu">coeftest</span>(<span class="fu">lm</span>(long_short <span class="sc">~</span> <span class="dv">1</span>, <span class="at">data =</span> beta_longshort),</span>
<span id="cb15-2"><a href="#cb15-2" aria-hidden="true" tabindex="-1"></a>  <span class="at">vcov =</span> NeweyWest</span>
<span id="cb15-3"><a href="#cb15-3" aria-hidden="true" tabindex="-1"></a>)</span></code><button title="Copy to Clipboard" class="code-copy-button"><i class="bi"></i></button></pre></div>
<div class="cell-output cell-output-stdout">
<pre><code>
t test of coefficients:

            Estimate Std. Error t value Pr(&gt;|t|)
(Intercept)  0.00155    0.00324    0.48     0.63</code></pre>
</div>
</div>
<p>However, the long-short portfolio yields a statistically significant negative CAPM-adjusted alpha, although, controlling for the effect of beta, the average excess stock returns should be zero according to the CAPM. The results thus provide no evidence in support of the CAPM. The negative value has been documented as the so-called betting against beta factor <span class="citation" data-cites="Frazzini2014">(<a href="#ref-Frazzini2014" role="doc-biblioref">Frazzini and Pedersen 2014</a>)</span>. Betting against beta corresponds to a strategy that shorts high beta stocks and takes a (levered) long position in low beta stocks. If borrowing constraints prevent investors from taking positions on the SML they are instead incentivized to buy high beta stocks, which leads to a relatively higher price (and therefore lower expected returns than implied by the CAPM) for such high beta stocks. As a result, the betting-against-beta strategy earns from providing liquidity to capital constraint investors with lower risk aversion.</p>
<div class="cell">
<div class="sourceCode cell-code" id="cb17"><pre class="sourceCode r code-with-copy"><code class="sourceCode r"><span id="cb17-1"><a href="#cb17-1" aria-hidden="true" tabindex="-1"></a><span class="fu">coeftest</span>(<span class="fu">lm</span>(long_short <span class="sc">~</span> <span class="dv">1</span> <span class="sc">+</span> mkt_excess, <span class="at">data =</span> beta_longshort),</span>
<span id="cb17-2"><a href="#cb17-2" aria-hidden="true" tabindex="-1"></a>  <span class="at">vcov =</span> NeweyWest</span>
<span id="cb17-3"><a href="#cb17-3" aria-hidden="true" tabindex="-1"></a>)</span></code><button title="Copy to Clipboard" class="code-copy-button"><i class="bi"></i></button></pre></div>
<div class="cell-output cell-output-stdout">
<pre><code>
t test of coefficients:

            Estimate Std. Error t value Pr(&gt;|t|)    
(Intercept) -0.00471    0.00244   -1.93    0.054 .  
mkt_excess   1.15370    0.08885   12.98   &lt;2e-16 ***
---
Signif. codes:  0 '***' 0.001 '**' 0.01 '*' 0.05 '.' 0.1 ' ' 1</code></pre>
</div>
</div>
<p><a href="#fig-703" class="quarto-xref">Figure&nbsp;3</a> shows the annual returns of the extreme beta portfolios we are mainly interested in. The figure illustrates no consistent striking patterns over the last years; each portfolio exhibits periods with positive and negative annual returns.</p>
<div class="cell">
<div class="sourceCode cell-code" id="cb19"><pre class="sourceCode r code-with-copy"><code class="sourceCode r"><span id="cb19-1"><a href="#cb19-1" aria-hidden="true" tabindex="-1"></a>beta_longshort <span class="sc">|&gt;</span></span>
<span id="cb19-2"><a href="#cb19-2" aria-hidden="true" tabindex="-1"></a>  <span class="fu">group_by</span>(<span class="at">year =</span> <span class="fu">year</span>(month)) <span class="sc">|&gt;</span></span>
<span id="cb19-3"><a href="#cb19-3" aria-hidden="true" tabindex="-1"></a>  <span class="fu">summarize</span>(</span>
<span id="cb19-4"><a href="#cb19-4" aria-hidden="true" tabindex="-1"></a>    <span class="at">low =</span> <span class="fu">prod</span>(<span class="dv">1</span> <span class="sc">+</span> low) <span class="sc">-</span> <span class="dv">1</span>,</span>
<span id="cb19-5"><a href="#cb19-5" aria-hidden="true" tabindex="-1"></a>    <span class="at">high =</span> <span class="fu">prod</span>(<span class="dv">1</span> <span class="sc">+</span> high) <span class="sc">-</span> <span class="dv">1</span>,</span>
<span id="cb19-6"><a href="#cb19-6" aria-hidden="true" tabindex="-1"></a>    <span class="at">long_short =</span> <span class="fu">prod</span>(<span class="dv">1</span> <span class="sc">+</span> long_short) <span class="sc">-</span> <span class="dv">1</span></span>
<span id="cb19-7"><a href="#cb19-7" aria-hidden="true" tabindex="-1"></a>  ) <span class="sc">|&gt;</span></span>
<span id="cb19-8"><a href="#cb19-8" aria-hidden="true" tabindex="-1"></a>  <span class="fu">pivot_longer</span>(<span class="at">cols =</span> <span class="sc">-</span>year) <span class="sc">|&gt;</span></span>
<span id="cb19-9"><a href="#cb19-9" aria-hidden="true" tabindex="-1"></a>  <span class="fu">ggplot</span>(<span class="fu">aes</span>(<span class="at">x =</span> year, <span class="at">y =</span> value, <span class="at">fill =</span> name)) <span class="sc">+</span></span>
<span id="cb19-10"><a href="#cb19-10" aria-hidden="true" tabindex="-1"></a>  <span class="fu">geom_col</span>(<span class="at">position =</span> <span class="st">"dodge"</span>) <span class="sc">+</span></span>
<span id="cb19-11"><a href="#cb19-11" aria-hidden="true" tabindex="-1"></a>  <span class="fu">facet_wrap</span>(<span class="sc">~</span>name, <span class="at">ncol =</span> <span class="dv">1</span>) <span class="sc">+</span></span>
<span id="cb19-12"><a href="#cb19-12" aria-hidden="true" tabindex="-1"></a>  <span class="fu">theme</span>(<span class="at">legend.position =</span> <span class="st">"none"</span>) <span class="sc">+</span></span>
<span id="cb19-13"><a href="#cb19-13" aria-hidden="true" tabindex="-1"></a>  <span class="fu">scale_y_continuous</span>(<span class="at">labels =</span> percent) <span class="sc">+</span></span>
<span id="cb19-14"><a href="#cb19-14" aria-hidden="true" tabindex="-1"></a>  <span class="fu">labs</span>(</span>
<span id="cb19-15"><a href="#cb19-15" aria-hidden="true" tabindex="-1"></a>    <span class="at">title =</span> <span class="st">"Annual returns of beta portfolios"</span>,</span>
<span id="cb19-16"><a href="#cb19-16" aria-hidden="true" tabindex="-1"></a>    <span class="at">x =</span> <span class="cn">NULL</span>, <span class="at">y =</span> <span class="cn">NULL</span></span>
<span id="cb19-17"><a href="#cb19-17" aria-hidden="true" tabindex="-1"></a>  )</span></code><button title="Copy to Clipboard" class="code-copy-button"><i class="bi"></i></button></pre></div>
<div class="cell-output-display">
<div id="fig-703" class="quarto-float quarto-figure quarto-figure-center anchored" alt="Title: Annual returns of beta portfolios. The figure shows bar charts of annual returns of long, short, and long-short beta portfolios with years on the horizontal axis and returns on the vertical axis. Each portfolio is plotted in its own facet. The long-short portfolio strategy delivers very high losses during some periods.">
<figure class="quarto-float quarto-float-fig figure">
<div aria-describedby="fig-703-caption-0ceaefa1-69ba-4598-a22c-09a6ac19f8ca">
<<<<<<< HEAD
<a href="univariate-portfolio-sorts_files/figure-html/fig-703-1.png" class="lightbox" data-glightbox="description: .lightbox-desc-3" data-gallery="quarto-lightbox-gallery-3"><img src="univariate-portfolio-sorts_files/figure-html/fig-703-1.png" class="img-fluid figure-img" alt="Title: Annual returns of beta portfolios. The figure shows bar charts of annual returns of long, short, and long-short beta portfolios with years on the horizontal axis and returns on the vertical axis. Each portfolio is plotted in its own facet. The long-short portfolio strategy delivers very high losses during some periods." width="2100"></a>
=======
<a href="univariate-portfolio-sorts_files/figure-html/fig-703-1.png" class="lightbox" data-gallery="quarto-lightbox-gallery-3" title="Figure&nbsp;3: We construct portfolios by sorting stocks into high and low based on their estimated CAPM beta. Long short indicates a strategy that goes long into high beta stocks and short low beta stocks."><img src="univariate-portfolio-sorts_files/figure-html/fig-703-1.png" class="img-fluid figure-img" alt="Title: Annual returns of beta portfolios. The figure shows bar charts of annual returns of long, short, and long-short beta portfolios with years on the horizontal axis and returns on the vertical axis. Each portfolio is plotted in its own facet. The long-short portfolio strategy delivers very high losses during some periods." width="2100"></a>
>>>>>>> 32530425
</div>
<figcaption class="quarto-float-caption-bottom quarto-float-caption quarto-float-fig" id="fig-703-caption-0ceaefa1-69ba-4598-a22c-09a6ac19f8ca">
Figure&nbsp;3: We construct portfolios by sorting stocks into high and low based on their estimated CAPM beta. Long short indicates a strategy that goes long into high beta stocks and short low beta stocks.
</figcaption>
</figure>
</div>
</div>
</div>
<p>Overall, this chapter shows how functional programming can be leveraged to form an arbitrary number of portfolios using any sorting variable and how to evaluate the performance of the resulting portfolios. In the next chapter, we dive deeper into the many degrees of freedom that arise in the context of portfolio analysis.</p>
</section>
<section id="exercises" class="level2">
<h2 class="anchored" data-anchor-id="exercises">Exercises</h2>
<ol type="1">
<li>Take the two long-short beta strategies based on different numbers of portfolios and compare the returns. Is there a significant difference in returns? How do the Sharpe ratios compare between the strategies? Find one additional portfolio evaluation statistic and compute it.</li>
<li>We plotted the alphas of the ten beta portfolios above. Write a function that tests these estimates for significance. Which portfolios have significant alphas?</li>
<li>The analysis here is based on betas from monthly returns. However, we also computed betas from daily returns. Re-run the analysis and point out differences in the results.</li>
<li>Given the results in this chapter, can you define a long-short strategy that yields positive abnormal returns (i.e., alphas)? Plot the cumulative excess return of your strategy and the market excess return for comparison.</li>
</ol>



</section>

<div id="quarto-appendix" class="default"><section class="quarto-appendix-contents" role="doc-bibliography" id="quarto-bibliography"><h2 class="anchored quarto-appendix-heading">References</h2><div id="refs" class="references csl-bib-body hanging-indent" data-entry-spacing="0" role="list">
<div id="ref-BaliEngleMurray2016" class="csl-entry" role="listitem">
Bali, Turan G, Robert F Engle, and Scott Murray. 2016. <em><span class="nocase">Empirical asset pricing: The cross section of stock returns</span></em>. John Wiley &amp; Sons. <a href="https://doi.org/10.1002/9781118445112.stat07954">https://doi.org/10.1002/9781118445112.stat07954</a>.
</div>
<div id="ref-Frazzini2014" class="csl-entry" role="listitem">
Frazzini, Andrea, and Lasse Heje Pedersen. 2014. <span>“<span class="nocase">Betting against beta</span>.”</span> <em><span>Journal of Financial Economics</span></em> 111 (1): 1–25. <a href="https://doi.org/10.1016/j.jfineco.2013.10.005">https://doi.org/10.1016/j.jfineco.2013.10.005</a>.
</div>
<div id="ref-Newey1994" class="csl-entry" role="listitem">
Newey, Whitney .K, and Kenneth D. West. 1994. <span>“<span class="nocase">Automatic lag selection in covariance matrix estimation</span>.”</span> <em><span>The Review of Economic Studies</span></em> 61 (4): 631–53. <a href="https://www.jstor.org/stable/2297912">https://www.jstor.org/stable/2297912</a>.
</div>
<div id="ref-Newey1987" class="csl-entry" role="listitem">
Newey, Whitney K., and Kenneth D. West. 1987. <span>“<span class="nocase">A simple, positive semi-definite, heteroskedasticity and autocorrelation consistent covariance Matrix</span>.”</span> <em><span>Econometrica</span></em> 55 (3): 703–8. <a href="http://www.jstor.org/stable/1913610">http://www.jstor.org/stable/1913610</a>.
</div>
<div id="ref-broom" class="csl-entry" role="listitem">
Robinson, David, Alex Hayes, and Simon Couch. 2022. <em><span class="nocase">broom: Convert statistical objects into tidy tibbles</span></em>. <a href="https://CRAN.R-project.org/package=broom">https://CRAN.R-project.org/package=broom</a>.
</div>
<div id="ref-sandwich" class="csl-entry" role="listitem">
Zeileis, Achim. 2006. <span>“<span class="nocase">Object-Oriented computation of sandwich estimators</span>.”</span> <em>Journal of Statistical Software</em> 16 (9): 1–16. <a href="http://dx.doi.org/10.18637/jss.v016.i09">http://dx.doi.org/10.18637/jss.v016.i09</a>.
</div>
<div id="ref-lmtest" class="csl-entry" role="listitem">
Zeileis, Achim, and Torsten Hothorn. 2002. <span>“<span class="nocase">Diagnostic checking in regression relationships</span>.”</span> <em>R News</em> 2 (3): 7–10. <a href="https://CRAN.R-project.org/doc/Rnews/">https://CRAN.R-project.org/doc/Rnews/</a>.
</div>
</div></section></div></main> <!-- /main -->
<div class="custom-footer">
  <div class="copyright">© Christoph Frey, Christoph Scheuch, Stefan Voigt &amp; Patrick Weiss</div>
  <a href="disclaimer.html">Disclaimer</a>
  <a href="#" id="open_preferences_center">Cookie Preferences</a>
</div>
<script id="quarto-html-after-body" type="application/javascript">
window.document.addEventListener("DOMContentLoaded", function (event) {
  const toggleBodyColorMode = (bsSheetEl) => {
    const mode = bsSheetEl.getAttribute("data-mode");
    const bodyEl = window.document.querySelector("body");
    if (mode === "dark") {
      bodyEl.classList.add("quarto-dark");
      bodyEl.classList.remove("quarto-light");
    } else {
      bodyEl.classList.add("quarto-light");
      bodyEl.classList.remove("quarto-dark");
    }
  }
  const toggleBodyColorPrimary = () => {
    const bsSheetEl = window.document.querySelector("link#quarto-bootstrap");
    if (bsSheetEl) {
      toggleBodyColorMode(bsSheetEl);
    }
  }
  toggleBodyColorPrimary();  
  const icon = "";
  const anchorJS = new window.AnchorJS();
  anchorJS.options = {
    placement: 'right',
    icon: icon
  };
  anchorJS.add('.anchored');
  const isCodeAnnotation = (el) => {
    for (const clz of el.classList) {
      if (clz.startsWith('code-annotation-')) {                     
        return true;
      }
    }
    return false;
  }
  const onCopySuccess = function(e) {
    // button target
    const button = e.trigger;
    // don't keep focus
    button.blur();
    // flash "checked"
    button.classList.add('code-copy-button-checked');
    var currentTitle = button.getAttribute("title");
    button.setAttribute("title", "Copied!");
    let tooltip;
    if (window.bootstrap) {
      button.setAttribute("data-bs-toggle", "tooltip");
      button.setAttribute("data-bs-placement", "left");
      button.setAttribute("data-bs-title", "Copied!");
      tooltip = new bootstrap.Tooltip(button, 
        { trigger: "manual", 
          customClass: "code-copy-button-tooltip",
          offset: [0, -8]});
      tooltip.show();    
    }
    setTimeout(function() {
      if (tooltip) {
        tooltip.hide();
        button.removeAttribute("data-bs-title");
        button.removeAttribute("data-bs-toggle");
        button.removeAttribute("data-bs-placement");
      }
      button.setAttribute("title", currentTitle);
      button.classList.remove('code-copy-button-checked');
    }, 1000);
    // clear code selection
    e.clearSelection();
  }
  const getTextToCopy = function(trigger) {
      const codeEl = trigger.previousElementSibling.cloneNode(true);
      for (const childEl of codeEl.children) {
        if (isCodeAnnotation(childEl)) {
          childEl.remove();
        }
      }
      return codeEl.innerText;
  }
  const clipboard = new window.ClipboardJS('.code-copy-button:not([data-in-quarto-modal])', {
    text: getTextToCopy
  });
  clipboard.on('success', onCopySuccess);
  if (window.document.getElementById('quarto-embedded-source-code-modal')) {
    // For code content inside modals, clipBoardJS needs to be initialized with a container option
    // TODO: Check when it could be a function (https://github.com/zenorocha/clipboard.js/issues/860)
    const clipboardModal = new window.ClipboardJS('.code-copy-button[data-in-quarto-modal]', {
      text: getTextToCopy,
      container: window.document.getElementById('quarto-embedded-source-code-modal')
    });
    clipboardModal.on('success', onCopySuccess);
  }
    var localhostRegex = new RegExp(/^(?:http|https):\/\/localhost\:?[0-9]*\//);
    var mailtoRegex = new RegExp(/^mailto:/);
      var filterRegex = new RegExp("^(?:http:|https:)\/\/www\.tidy-finance\.org");
    var isInternal = (href) => {
        return filterRegex.test(href) || localhostRegex.test(href) || mailtoRegex.test(href);
    }
    // Inspect non-navigation links and adorn them if external
 	var links = window.document.querySelectorAll('a[href]:not(.nav-link):not(.navbar-brand):not(.toc-action):not(.sidebar-link):not(.sidebar-item-toggle):not(.pagination-link):not(.no-external):not([aria-hidden]):not(.dropdown-item):not(.quarto-navigation-tool):not(.about-link)');
    for (var i=0; i<links.length; i++) {
      const link = links[i];
      if (!isInternal(link.href)) {
          // target, if specified
          link.setAttribute("target", "_blank");
          if (link.getAttribute("rel") === null) {
            link.setAttribute("rel", "noopener");
          }
      }
    }
  function tippyHover(el, contentFn, onTriggerFn, onUntriggerFn) {
    const config = {
      allowHTML: true,
      maxWidth: 500,
      delay: 100,
      arrow: false,
      appendTo: function(el) {
          return el.parentElement;
      },
      interactive: true,
      interactiveBorder: 10,
      theme: 'quarto',
      placement: 'bottom-start',
    };
    if (contentFn) {
      config.content = contentFn;
    }
    if (onTriggerFn) {
      config.onTrigger = onTriggerFn;
    }
    if (onUntriggerFn) {
      config.onUntrigger = onUntriggerFn;
    }
    window.tippy(el, config); 
  }
  const noterefs = window.document.querySelectorAll('a[role="doc-noteref"]');
  for (var i=0; i<noterefs.length; i++) {
    const ref = noterefs[i];
    tippyHover(ref, function() {
      // use id or data attribute instead here
      let href = ref.getAttribute('data-footnote-href') || ref.getAttribute('href');
      try { href = new URL(href).hash; } catch {}
      const id = href.replace(/^#\/?/, "");
      const note = window.document.getElementById(id);
      return note.innerHTML;
    });
  }
  const xrefs = window.document.querySelectorAll('a.quarto-xref');
  const processXRef = (id, note) => {
    // Strip column container classes
    const stripColumnClz = (el) => {
      el.classList.remove("page-full", "page-columns");
      if (el.children) {
        for (const child of el.children) {
          stripColumnClz(child);
        }
      }
    }
    stripColumnClz(note)
    if (id === null || id.startsWith('sec-')) {
      // Special case sections, only their first couple elements
      const container = document.createElement("div");
      if (note.children && note.children.length > 2) {
        container.appendChild(note.children[0].cloneNode(true));
        for (let i = 1; i < note.children.length; i++) {
          const child = note.children[i];
          if (child.tagName === "P" && child.innerText === "") {
            continue;
          } else {
            container.appendChild(child.cloneNode(true));
            break;
          }
        }
        if (window.Quarto?.typesetMath) {
          window.Quarto.typesetMath(container);
        }
        return container.innerHTML
      } else {
        if (window.Quarto?.typesetMath) {
          window.Quarto.typesetMath(note);
        }
        return note.innerHTML;
      }
    } else {
      // Remove any anchor links if they are present
      const anchorLink = note.querySelector('a.anchorjs-link');
      if (anchorLink) {
        anchorLink.remove();
      }
      if (window.Quarto?.typesetMath) {
        window.Quarto.typesetMath(note);
      }
      return note.innerHTML;
    }
  }
  for (var i=0; i<xrefs.length; i++) {
    const xref = xrefs[i];
    tippyHover(xref, undefined, function(instance) {
      instance.disable();
      let url = xref.getAttribute('href');
      let hash = undefined; 
      if (url.startsWith('#')) {
        hash = url;
      } else {
        try { hash = new URL(url).hash; } catch {}
      }
      if (hash) {
        const id = hash.replace(/^#\/?/, "");
        const note = window.document.getElementById(id);
        if (note !== null) {
          try {
            const html = processXRef(id, note.cloneNode(true));
            instance.setContent(html);
          } finally {
            instance.enable();
            instance.show();
          }
        } else {
          // See if we can fetch this
          fetch(url.split('#')[0])
          .then(res => res.text())
          .then(html => {
            const parser = new DOMParser();
            const htmlDoc = parser.parseFromString(html, "text/html");
            const note = htmlDoc.getElementById(id);
            if (note !== null) {
              const html = processXRef(id, note);
              instance.setContent(html);
            } 
          }).finally(() => {
            instance.enable();
            instance.show();
          });
        }
      } else {
        // See if we can fetch a full url (with no hash to target)
        // This is a special case and we should probably do some content thinning / targeting
        fetch(url)
        .then(res => res.text())
        .then(html => {
          const parser = new DOMParser();
          const htmlDoc = parser.parseFromString(html, "text/html");
          const note = htmlDoc.querySelector('main.content');
          if (note !== null) {
            // This should only happen for chapter cross references
            // (since there is no id in the URL)
            // remove the first header
            if (note.children.length > 0 && note.children[0].tagName === "HEADER") {
              note.children[0].remove();
            }
            const html = processXRef(null, note);
            instance.setContent(html);
          } 
        }).finally(() => {
          instance.enable();
          instance.show();
        });
      }
    }, function(instance) {
    });
  }
      let selectedAnnoteEl;
      const selectorForAnnotation = ( cell, annotation) => {
        let cellAttr = 'data-code-cell="' + cell + '"';
        let lineAttr = 'data-code-annotation="' +  annotation + '"';
        const selector = 'span[' + cellAttr + '][' + lineAttr + ']';
        return selector;
      }
      const selectCodeLines = (annoteEl) => {
        const doc = window.document;
        const targetCell = annoteEl.getAttribute("data-target-cell");
        const targetAnnotation = annoteEl.getAttribute("data-target-annotation");
        const annoteSpan = window.document.querySelector(selectorForAnnotation(targetCell, targetAnnotation));
        const lines = annoteSpan.getAttribute("data-code-lines").split(",");
        const lineIds = lines.map((line) => {
          return targetCell + "-" + line;
        })
        let top = null;
        let height = null;
        let parent = null;
        if (lineIds.length > 0) {
            //compute the position of the single el (top and bottom and make a div)
            const el = window.document.getElementById(lineIds[0]);
            top = el.offsetTop;
            height = el.offsetHeight;
            parent = el.parentElement.parentElement;
          if (lineIds.length > 1) {
            const lastEl = window.document.getElementById(lineIds[lineIds.length - 1]);
            const bottom = lastEl.offsetTop + lastEl.offsetHeight;
            height = bottom - top;
          }
          if (top !== null && height !== null && parent !== null) {
            // cook up a div (if necessary) and position it 
            let div = window.document.getElementById("code-annotation-line-highlight");
            if (div === null) {
              div = window.document.createElement("div");
              div.setAttribute("id", "code-annotation-line-highlight");
              div.style.position = 'absolute';
              parent.appendChild(div);
            }
            div.style.top = top - 2 + "px";
            div.style.height = height + 4 + "px";
            div.style.left = 0;
            let gutterDiv = window.document.getElementById("code-annotation-line-highlight-gutter");
            if (gutterDiv === null) {
              gutterDiv = window.document.createElement("div");
              gutterDiv.setAttribute("id", "code-annotation-line-highlight-gutter");
              gutterDiv.style.position = 'absolute';
              const codeCell = window.document.getElementById(targetCell);
              const gutter = codeCell.querySelector('.code-annotation-gutter');
              gutter.appendChild(gutterDiv);
            }
            gutterDiv.style.top = top - 2 + "px";
            gutterDiv.style.height = height + 4 + "px";
          }
          selectedAnnoteEl = annoteEl;
        }
      };
      const unselectCodeLines = () => {
        const elementsIds = ["code-annotation-line-highlight", "code-annotation-line-highlight-gutter"];
        elementsIds.forEach((elId) => {
          const div = window.document.getElementById(elId);
          if (div) {
            div.remove();
          }
        });
        selectedAnnoteEl = undefined;
      };
        // Handle positioning of the toggle
    window.addEventListener(
      "resize",
      throttle(() => {
        elRect = undefined;
        if (selectedAnnoteEl) {
          selectCodeLines(selectedAnnoteEl);
        }
      }, 10)
    );
    function throttle(fn, ms) {
    let throttle = false;
    let timer;
      return (...args) => {
        if(!throttle) { // first call gets through
            fn.apply(this, args);
            throttle = true;
        } else { // all the others get throttled
            if(timer) clearTimeout(timer); // cancel #2
            timer = setTimeout(() => {
              fn.apply(this, args);
              timer = throttle = false;
            }, ms);
        }
      };
    }
      // Attach click handler to the DT
      const annoteDls = window.document.querySelectorAll('dt[data-target-cell]');
      for (const annoteDlNode of annoteDls) {
        annoteDlNode.addEventListener('click', (event) => {
          const clickedEl = event.target;
          if (clickedEl !== selectedAnnoteEl) {
            unselectCodeLines();
            const activeEl = window.document.querySelector('dt[data-target-cell].code-annotation-active');
            if (activeEl) {
              activeEl.classList.remove('code-annotation-active');
            }
            selectCodeLines(clickedEl);
            clickedEl.classList.add('code-annotation-active');
          } else {
            // Unselect the line
            unselectCodeLines();
            clickedEl.classList.remove('code-annotation-active');
          }
        });
      }
  const findCites = (el) => {
    const parentEl = el.parentElement;
    if (parentEl) {
      const cites = parentEl.dataset.cites;
      if (cites) {
        return {
          el,
          cites: cites.split(' ')
        };
      } else {
        return findCites(el.parentElement)
      }
    } else {
      return undefined;
    }
  };
  var bibliorefs = window.document.querySelectorAll('a[role="doc-biblioref"]');
  for (var i=0; i<bibliorefs.length; i++) {
    const ref = bibliorefs[i];
    const citeInfo = findCites(ref);
    if (citeInfo) {
      tippyHover(citeInfo.el, function() {
        var popup = window.document.createElement('div');
        citeInfo.cites.forEach(function(cite) {
          var citeDiv = window.document.createElement('div');
          citeDiv.classList.add('hanging-indent');
          citeDiv.classList.add('csl-entry');
          var biblioDiv = window.document.getElementById('ref-' + cite);
          if (biblioDiv) {
            citeDiv.innerHTML = biblioDiv.innerHTML;
          }
          popup.appendChild(citeDiv);
        });
        return popup.innerHTML;
      });
    }
  }
});
</script>
<nav class="page-navigation">
  <div class="nav-page nav-page-previous">
      <a href="../r/beta-estimation.html" class="pagination-link  aria-label=" beta="" estimation"="">
        <i class="bi bi-arrow-left-short"></i> <span class="nav-page-text">Beta Estimation</span>
      </a>          
  </div>
  <div class="nav-page nav-page-next">
      <a href="../r/size-sorts-and-p-hacking.html" class="pagination-link" aria-label="Size Sorts and p-Hacking">
        <span class="nav-page-text">Size Sorts and p-Hacking</span> <i class="bi bi-arrow-right-short"></i>
      </a>
  </div>
</nav>
</div> <!-- /content -->
<footer class="footer">
  <div class="nav-footer">
    <div class="nav-footer-left">
      &nbsp;
    </div>   
    <div class="nav-footer-center">

<div class="toc-actions d-sm-block d-md-none"><ul><li><a href="https://github.com/tidy-finance/website/blob/main/r/univariate-portfolio-sorts.qmd" class="toc-action"><i class="bi bi-github"></i>View source</a></li></ul></div></div>
    <div class="nav-footer-right">
      &nbsp;
    </div>
  </div>
</footer>
<<<<<<< HEAD
<script>var lightboxQuarto = GLightbox({"loop":false,"openEffect":"zoom","closeEffect":"zoom","selector":".lightbox","descPosition":"bottom"});
window.onload = () => {
  lightboxQuarto.on('slide_before_load', (data) => {
    const { slideIndex, slideNode, slideConfig, player, trigger } = data;
    const href = trigger.getAttribute('href');
    if (href !== null) {
      const imgEl = window.document.querySelector(`a[href="${href}"] img`);
      if (imgEl !== null) {
        const srcAttr = imgEl.getAttribute("src");
        if (srcAttr && srcAttr.startsWith("data:")) {
          slideConfig.href = srcAttr;
=======
<script>var lightboxQuarto = GLightbox({"closeEffect":"zoom","openEffect":"zoom","loop":false,"selector":".lightbox","descPosition":"bottom"});
(function() {
  let previousOnload = window.onload;
  window.onload = () => {
    if (previousOnload) {
      previousOnload();
    }
    lightboxQuarto.on('slide_before_load', (data) => {
      const { slideIndex, slideNode, slideConfig, player, trigger } = data;
      const href = trigger.getAttribute('href');
      if (href !== null) {
        const imgEl = window.document.querySelector(`a[href="${href}"] img`);
        if (imgEl !== null) {
          const srcAttr = imgEl.getAttribute("src");
          if (srcAttr && srcAttr.startsWith("data:")) {
            slideConfig.href = srcAttr;
          }
>>>>>>> 32530425
        }
      } 
    });
  
    lightboxQuarto.on('slide_after_load', (data) => {
      const { slideIndex, slideNode, slideConfig, player, trigger } = data;
      if (window.Quarto?.typesetMath) {
        window.Quarto.typesetMath(slideNode);
      }
    });
  
  };
  
})();
          </script>




<script src="../site_libs/quarto-html/zenscroll-min.js"></script>
</body></html><|MERGE_RESOLUTION|>--- conflicted
+++ resolved
@@ -2,11 +2,7 @@
 <html xmlns="http://www.w3.org/1999/xhtml" lang="en" xml:lang="en"><head>
 
 <meta charset="utf-8">
-<<<<<<< HEAD
-<meta name="generator" content="quarto-1.4.537">
-=======
 <meta name="generator" content="quarto-1.5.45">
->>>>>>> 32530425
 
 <meta name="viewport" content="width=device-width, initial-scale=1.0, user-scalable=yes">
 
@@ -744,11 +740,7 @@
 <div id="fig-701" class="quarto-float quarto-figure quarto-figure-center anchored" alt="Title: CAPM alphas of beta-sorted portfolios. The figure shows bar charts of alphas of beta-sorted portfolios with the decile portfolio on the horizontal axis and the corresponding CAPM alpha on the vertical axis. Alphas for low beta portfolios are positive, while high beta portfolios show negative alphas.">
 <figure class="quarto-float quarto-float-fig figure">
 <div aria-describedby="fig-701-caption-0ceaefa1-69ba-4598-a22c-09a6ac19f8ca">
-<<<<<<< HEAD
-<a href="univariate-portfolio-sorts_files/figure-html/fig-701-1.png" class="lightbox" data-glightbox="description: .lightbox-desc-1" data-gallery="quarto-lightbox-gallery-1"><img src="univariate-portfolio-sorts_files/figure-html/fig-701-1.png" class="img-fluid figure-img" alt="Title: CAPM alphas of beta-sorted portfolios. The figure shows bar charts of alphas of beta-sorted portfolios with the decile portfolio on the horizontal axis and the corresponding CAPM alpha on the vertical axis. Alphas for low beta portfolios are positive, while high beta portfolios show negative alphas." width="2100"></a>
-=======
 <a href="univariate-portfolio-sorts_files/figure-html/fig-701-1.png" class="lightbox" data-gallery="quarto-lightbox-gallery-1" title="Figure&nbsp;1: Portfolios are sorted into deciles each month based on their estimated CAPM beta. The bar charts indicate the CAPM alpha of the resulting portfolio returns during the entire CRSP period."><img src="univariate-portfolio-sorts_files/figure-html/fig-701-1.png" class="img-fluid figure-img" alt="Title: CAPM alphas of beta-sorted portfolios. The figure shows bar charts of alphas of beta-sorted portfolios with the decile portfolio on the horizontal axis and the corresponding CAPM alpha on the vertical axis. Alphas for low beta portfolios are positive, while high beta portfolios show negative alphas." width="2100"></a>
->>>>>>> 32530425
 </div>
 <figcaption class="quarto-float-caption-bottom quarto-float-caption quarto-float-fig" id="fig-701-caption-0ceaefa1-69ba-4598-a22c-09a6ac19f8ca">
 Figure&nbsp;1: Portfolios are sorted into deciles each month based on their estimated CAPM beta. The bar charts indicate the CAPM alpha of the resulting portfolio returns during the entire CRSP period.
@@ -795,11 +787,7 @@
 <div id="fig-702" class="quarto-float quarto-figure quarto-figure-center anchored" alt="Title: Average portfolio excess returns and average beta estimates. The figure shows a scatter plot of the average excess returns per beta portfolio with average beta estimates per portfolio on the horizontal axis and average excess returns on the vertical axis. An increasing solid line indicates the security market line. A dashed increasing line with lower slope than the security market line indicates that the CAPM prediction is not valid for CRSP data.">
 <figure class="quarto-float quarto-float-fig figure">
 <div aria-describedby="fig-702-caption-0ceaefa1-69ba-4598-a22c-09a6ac19f8ca">
-<<<<<<< HEAD
-<a href="univariate-portfolio-sorts_files/figure-html/fig-702-1.png" class="lightbox" data-glightbox="description: .lightbox-desc-2" data-gallery="quarto-lightbox-gallery-2"><img src="univariate-portfolio-sorts_files/figure-html/fig-702-1.png" class="img-fluid figure-img" alt="Title: Average portfolio excess returns and average beta estimates. The figure shows a scatter plot of the average excess returns per beta portfolio with average beta estimates per portfolio on the horizontal axis and average excess returns on the vertical axis. An increasing solid line indicates the security market line. A dashed increasing line with lower slope than the security market line indicates that the CAPM prediction is not valid for CRSP data." width="2100"></a>
-=======
 <a href="univariate-portfolio-sorts_files/figure-html/fig-702-1.png" class="lightbox" data-gallery="quarto-lightbox-gallery-2" title="Figure&nbsp;2: Excess returns are computed as CAPM alphas of the beta-sorted portfolios. The horizontal axis indicates the CAPM beta of the resulting beta-sorted portfolio return time series. The dashed line indicates the slope coefficient of a linear regression of excess returns on portfolio betas."><img src="univariate-portfolio-sorts_files/figure-html/fig-702-1.png" class="img-fluid figure-img" alt="Title: Average portfolio excess returns and average beta estimates. The figure shows a scatter plot of the average excess returns per beta portfolio with average beta estimates per portfolio on the horizontal axis and average excess returns on the vertical axis. An increasing solid line indicates the security market line. A dashed increasing line with lower slope than the security market line indicates that the CAPM prediction is not valid for CRSP data." width="2100"></a>
->>>>>>> 32530425
 </div>
 <figcaption class="quarto-float-caption-bottom quarto-float-caption quarto-float-fig" id="fig-702-caption-0ceaefa1-69ba-4598-a22c-09a6ac19f8ca">
 Figure&nbsp;2: Excess returns are computed as CAPM alphas of the beta-sorted portfolios. The horizontal axis indicates the CAPM beta of the resulting beta-sorted portfolio return time series. The dashed line indicates the slope coefficient of a linear regression of excess returns on portfolio betas.
@@ -874,11 +862,7 @@
 <div id="fig-703" class="quarto-float quarto-figure quarto-figure-center anchored" alt="Title: Annual returns of beta portfolios. The figure shows bar charts of annual returns of long, short, and long-short beta portfolios with years on the horizontal axis and returns on the vertical axis. Each portfolio is plotted in its own facet. The long-short portfolio strategy delivers very high losses during some periods.">
 <figure class="quarto-float quarto-float-fig figure">
 <div aria-describedby="fig-703-caption-0ceaefa1-69ba-4598-a22c-09a6ac19f8ca">
-<<<<<<< HEAD
-<a href="univariate-portfolio-sorts_files/figure-html/fig-703-1.png" class="lightbox" data-glightbox="description: .lightbox-desc-3" data-gallery="quarto-lightbox-gallery-3"><img src="univariate-portfolio-sorts_files/figure-html/fig-703-1.png" class="img-fluid figure-img" alt="Title: Annual returns of beta portfolios. The figure shows bar charts of annual returns of long, short, and long-short beta portfolios with years on the horizontal axis and returns on the vertical axis. Each portfolio is plotted in its own facet. The long-short portfolio strategy delivers very high losses during some periods." width="2100"></a>
-=======
 <a href="univariate-portfolio-sorts_files/figure-html/fig-703-1.png" class="lightbox" data-gallery="quarto-lightbox-gallery-3" title="Figure&nbsp;3: We construct portfolios by sorting stocks into high and low based on their estimated CAPM beta. Long short indicates a strategy that goes long into high beta stocks and short low beta stocks."><img src="univariate-portfolio-sorts_files/figure-html/fig-703-1.png" class="img-fluid figure-img" alt="Title: Annual returns of beta portfolios. The figure shows bar charts of annual returns of long, short, and long-short beta portfolios with years on the horizontal axis and returns on the vertical axis. Each portfolio is plotted in its own facet. The long-short portfolio strategy delivers very high losses during some periods." width="2100"></a>
->>>>>>> 32530425
 </div>
 <figcaption class="quarto-float-caption-bottom quarto-float-caption quarto-float-fig" id="fig-703-caption-0ceaefa1-69ba-4598-a22c-09a6ac19f8ca">
 Figure&nbsp;3: We construct portfolios by sorting stocks into high and low based on their estimated CAPM beta. Long short indicates a strategy that goes long into high beta stocks and short low beta stocks.
@@ -1031,6 +1015,11 @@
     for (var i=0; i<links.length; i++) {
       const link = links[i];
       if (!isInternal(link.href)) {
+        // undo the damage that might have been done by quarto-nav.js in the case of
+        // links that we want to consider external
+        if (link.dataset.originalHref !== undefined) {
+          link.href = link.dataset.originalHref;
+        }
           // target, if specified
           link.setAttribute("target", "_blank");
           if (link.getAttribute("rel") === null) {
@@ -1072,7 +1061,11 @@
       try { href = new URL(href).hash; } catch {}
       const id = href.replace(/^#\/?/, "");
       const note = window.document.getElementById(id);
-      return note.innerHTML;
+      if (note) {
+        return note.innerHTML;
+      } else {
+        return "";
+      }
     });
   }
   const xrefs = window.document.querySelectorAll('a.quarto-xref');
@@ -1120,7 +1113,12 @@
       if (window.Quarto?.typesetMath) {
         window.Quarto.typesetMath(note);
       }
-      return note.innerHTML;
+      // TODO in 1.5, we should make sure this works without a callout special case
+      if (note.classList.contains("callout")) {
+        return note.outerHTML;
+      } else {
+        return note.innerHTML;
+      }
     }
   }
   for (var i=0; i<xrefs.length; i++) {
@@ -1343,7 +1341,7 @@
 </script>
 <nav class="page-navigation">
   <div class="nav-page nav-page-previous">
-      <a href="../r/beta-estimation.html" class="pagination-link  aria-label=" beta="" estimation"="">
+      <a href="../r/beta-estimation.html" class="pagination-link" aria-label="Beta Estimation">
         <i class="bi bi-arrow-left-short"></i> <span class="nav-page-text">Beta Estimation</span>
       </a>          
   </div>
@@ -1367,19 +1365,6 @@
     </div>
   </div>
 </footer>
-<<<<<<< HEAD
-<script>var lightboxQuarto = GLightbox({"loop":false,"openEffect":"zoom","closeEffect":"zoom","selector":".lightbox","descPosition":"bottom"});
-window.onload = () => {
-  lightboxQuarto.on('slide_before_load', (data) => {
-    const { slideIndex, slideNode, slideConfig, player, trigger } = data;
-    const href = trigger.getAttribute('href');
-    if (href !== null) {
-      const imgEl = window.document.querySelector(`a[href="${href}"] img`);
-      if (imgEl !== null) {
-        const srcAttr = imgEl.getAttribute("src");
-        if (srcAttr && srcAttr.startsWith("data:")) {
-          slideConfig.href = srcAttr;
-=======
 <script>var lightboxQuarto = GLightbox({"closeEffect":"zoom","openEffect":"zoom","loop":false,"selector":".lightbox","descPosition":"bottom"});
 (function() {
   let previousOnload = window.onload;
@@ -1397,7 +1382,6 @@
           if (srcAttr && srcAttr.startsWith("data:")) {
             slideConfig.href = srcAttr;
           }
->>>>>>> 32530425
         }
       } 
     });
