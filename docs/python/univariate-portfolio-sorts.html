<!DOCTYPE html>
<html xmlns="http://www.w3.org/1999/xhtml" lang="en" xml:lang="en"><head>

<meta charset="utf-8">
<<<<<<< HEAD
<meta name="generator" content="quarto-1.4.537">
=======
<meta name="generator" content="quarto-1.5.45">
>>>>>>> 32530425

<meta name="viewport" content="width=device-width, initial-scale=1.0, user-scalable=yes">

<meta name="description" content="Perform univariate portfolio sorts to test for return predictability in asset pricing applications using the programming language Python.">

<title>Univariate Portfolio Sorts with Python – Tidy Finance</title>
<style>
code{white-space: pre-wrap;}
span.smallcaps{font-variant: small-caps;}
div.columns{display: flex; gap: min(4vw, 1.5em);}
div.column{flex: auto; overflow-x: auto;}
div.hanging-indent{margin-left: 1.5em; text-indent: -1.5em;}
ul.task-list{list-style: none;}
ul.task-list li input[type="checkbox"] {
  width: 0.8em;
  margin: 0 0.8em 0.2em -1em; /* quarto-specific, see https://github.com/quarto-dev/quarto-cli/issues/4556 */ 
  vertical-align: middle;
}
/* CSS for syntax highlighting */
pre > code.sourceCode { white-space: pre; position: relative; }
pre > code.sourceCode > span { line-height: 1.25; }
pre > code.sourceCode > span:empty { height: 1.2em; }
.sourceCode { overflow: visible; }
code.sourceCode > span { color: inherit; text-decoration: inherit; }
div.sourceCode { margin: 1em 0; }
pre.sourceCode { margin: 0; }
@media screen {
div.sourceCode { overflow: auto; }
}
@media print {
pre > code.sourceCode { white-space: pre-wrap; }
pre > code.sourceCode > span { display: inline-block; text-indent: -5em; padding-left: 5em; }
}
pre.numberSource code
  { counter-reset: source-line 0; }
pre.numberSource code > span
  { position: relative; left: -4em; counter-increment: source-line; }
pre.numberSource code > span > a:first-child::before
  { content: counter(source-line);
    position: relative; left: -1em; text-align: right; vertical-align: baseline;
    border: none; display: inline-block;
    -webkit-touch-callout: none; -webkit-user-select: none;
    -khtml-user-select: none; -moz-user-select: none;
    -ms-user-select: none; user-select: none;
    padding: 0 4px; width: 4em;
  }
pre.numberSource { margin-left: 3em;  padding-left: 4px; }
div.sourceCode
  {   }
@media screen {
pre > code.sourceCode > span > a:first-child::before { text-decoration: underline; }
}
/* CSS for citations */
div.csl-bib-body { }
div.csl-entry {
  clear: both;
  margin-bottom: 0em;
}
.hanging-indent div.csl-entry {
  margin-left:2em;
  text-indent:-2em;
}
div.csl-left-margin {
  min-width:2em;
  float:left;
}
div.csl-right-inline {
  margin-left:2em;
  padding-left:1em;
}
div.csl-indent {
  margin-left: 2em;
}</style>


<script src="../site_libs/quarto-nav/quarto-nav.js"></script>
<script src="../site_libs/clipboard/clipboard.min.js"></script>
<script src="../site_libs/quarto-search/autocomplete.umd.js"></script>
<script src="../site_libs/quarto-search/fuse.min.js"></script>
<script src="../site_libs/quarto-search/quarto-search.js"></script>
<meta name="quarto:offset" content="../">
<link href="../python/size-sorts-and-p-hacking.html" rel="next">
<link href="../python/beta-estimation.html" rel="prev">
<link href="../assets/img/favicon.png" rel="icon" type="image/png">
<script src="../site_libs/cookie-consent/cookie-consent.js"></script>
<link href="../site_libs/cookie-consent/cookie-consent.css" rel="stylesheet">
<script src="../site_libs/quarto-html/quarto.js"></script>
<script src="../site_libs/quarto-html/popper.min.js"></script>
<script src="../site_libs/quarto-html/tippy.umd.min.js"></script>
<script src="../site_libs/quarto-html/anchor.min.js"></script>
<link href="../site_libs/quarto-html/tippy.css" rel="stylesheet">
<link href="../site_libs/quarto-html/quarto-syntax-highlighting.css" rel="stylesheet" id="quarto-text-highlighting-styles">
<script src="../site_libs/bootstrap/bootstrap.min.js"></script>
<link href="../site_libs/bootstrap/bootstrap-icons.css" rel="stylesheet">
<link href="../site_libs/bootstrap/bootstrap.min.css" rel="stylesheet" id="quarto-bootstrap" data-mode="light">
<script src="../site_libs/quarto-contrib/glightbox/glightbox.min.js"></script>
<link href="../site_libs/quarto-contrib/glightbox/glightbox.min.css" rel="stylesheet">
<link href="../site_libs/quarto-contrib/glightbox/lightbox.css" rel="stylesheet">
<script id="quarto-search-options" type="application/json">{
  "location": "navbar",
  "copy-button": false,
  "collapse-after": 3,
  "panel-placement": "end",
  "type": "overlay",
  "limit": 50,
  "keyboard-shortcut": [
    "f",
    "/",
    "s"
  ],
  "show-item-context": false,
  "language": {
    "search-no-results-text": "No results",
    "search-matching-documents-text": "matching documents",
    "search-copy-link-title": "Copy link to search",
    "search-hide-matches-text": "Hide additional matches",
    "search-more-match-text": "more match in this document",
    "search-more-matches-text": "more matches in this document",
    "search-clear-button-title": "Clear",
    "search-text-placeholder": "",
    "search-detached-cancel-button-title": "Cancel",
    "search-submit-button-title": "Submit",
    "search-label": "Search"
  }
}</script>
<script async="" src="https://www.googletagmanager.com/gtag/js?id=G-DH3KZSMJ5W"></script>

<script type="text/plain" cookie-consent="tracking">

window.dataLayer = window.dataLayer || [];
function gtag(){dataLayer.push(arguments);}
gtag('js', new Date());
gtag('config', 'G-DH3KZSMJ5W', { 'anonymize_ip': true});
</script>

<script type="text/javascript" charset="UTF-8">
document.addEventListener('DOMContentLoaded', function () {
cookieconsent.run({
  "notice_banner_type":"interstitial",
  "consent_type":"express",
  "palette":"light",
  "language":"en",
  "page_load_consent_levels":["strictly-necessary"],
  "notice_banner_reject_button_hide":false,
  "preferences_center_close_button_hide":false,
  "website_name":""
  ,
"language":"en"
  });
});
</script> 
  
<style>html{ scroll-behavior: smooth; }</style>

  <script src="https://cdnjs.cloudflare.com/polyfill/v3/polyfill.min.js?features=es6"></script>
  <script src="https://cdn.jsdelivr.net/npm/mathjax@3/es5/tex-chtml-full.js" type="text/javascript"></script>

<script type="text/javascript">
const typesetMath = (el) => {
  if (window.MathJax) {
    // MathJax Typeset
    window.MathJax.typeset([el]);
  } else if (window.katex) {
    // KaTeX Render
    var mathElements = el.getElementsByClassName("math");
    var macros = [];
    for (var i = 0; i < mathElements.length; i++) {
      var texText = mathElements[i].firstChild;
      if (mathElements[i].tagName == "SPAN") {
        window.katex.render(texText.data, mathElements[i], {
          displayMode: mathElements[i].classList.contains('display'),
          throwOnError: false,
          macros: macros,
          fleqn: false
        });
      }
    }
  }
}
window.Quarto = {
  typesetMath
};
</script>

<link rel="stylesheet" href="../assets/css/global.css">
<meta property="og:title" content="Univariate Portfolio Sorts with Python">
<meta property="og:description" content="An opinionated approach on empirical research in financial economics">
<meta property="og:image" content="https://www.tidy-finance.org/python/assets/img/cover.png">
<meta property="og:site_name" content="Tidy Finance">
</head>

<body class="nav-sidebar floating nav-fixed">

<div id="quarto-search-results"></div>
  <header id="quarto-header" class="headroom fixed-top">
    <nav class="navbar navbar-expand-lg " data-bs-theme="dark">
      <div class="navbar-container container-fluid">
      <div class="navbar-brand-container mx-auto">
    <a href="../index.html" class="navbar-brand navbar-brand-logo">
    <img src="../assets/img/logo-website-white.png" alt="" class="navbar-logo">
    </a>
    <a class="navbar-brand" href="../index.html">
    <span class="navbar-title">Tidy Finance</span>
    </a>
  </div>
            <div id="quarto-search" class="" title="Search"></div>
          <button class="navbar-toggler" type="button" data-bs-toggle="collapse" data-bs-target="#navbarCollapse" aria-controls="navbarCollapse" role="menu" aria-expanded="false" aria-label="Toggle navigation" onclick="if (window.quartoToggleHeadroom) { window.quartoToggleHeadroom(); }">
  <span class="navbar-toggler-icon"></span>
</button>
          <div class="collapse navbar-collapse" id="navbarCollapse">
            <ul class="navbar-nav navbar-nav-scroll me-auto">
  <li class="nav-item">
    <a class="nav-link" href="../r/index.html"> 
<span class="menu-text">R</span></a>
  </li>  
  <li class="nav-item">
    <a class="nav-link active" href="../python/index.html" aria-current="page"> 
<span class="menu-text">Python</span></a>
  </li>  
  <li class="nav-item">
    <a class="nav-link" href="../blog.html"> 
<span class="menu-text">Blog</span></a>
  </li>  
  <li class="nav-item">
    <a class="nav-link" href="../contribute.html"> 
<span class="menu-text">Contribute</span></a>
  </li>  
  <li class="nav-item">
    <a class="nav-link" href="../support.html"> 
<span class="menu-text">Support</span></a>
  </li>  
  <li class="nav-item">
    <a class="nav-link" href="https://www.etsy.com/shop/tidyswag/?etsrc=sdt&amp;utm_source=tidy-finance.org"> 
<span class="menu-text">Swag</span></a>
  </li>  
  <li class="nav-item">
    <a class="nav-link" href="../workshops/reproducible-research-workflows.html"> 
<span class="menu-text">Workshops</span></a>
  </li>  
</ul>
            <ul class="navbar-nav navbar-nav-scroll ms-auto">
  <li class="nav-item compact">
    <a class="nav-link" href="../blog.xml"> <i class="bi bi-rss" role="img">
</i> 
<span class="menu-text"></span></a>
  </li>  
</ul>
          </div> <!-- /navcollapse -->
            <div class="quarto-navbar-tools">
</div>
      </div> <!-- /container-fluid -->
    </nav>
  <nav class="quarto-secondary-nav">
    <div class="container-fluid d-flex">
      <button type="button" class="quarto-btn-toggle btn" data-bs-toggle="collapse" role="button" data-bs-target=".quarto-sidebar-collapse-item" aria-controls="quarto-sidebar" aria-expanded="false" aria-label="Toggle sidebar navigation" onclick="if (window.quartoToggleHeadroom) { window.quartoToggleHeadroom(); }">
        <i class="bi bi-layout-text-sidebar-reverse"></i>
      </button>
        <a class="flex-grow-1 no-decor" role="navigation" data-bs-toggle="collapse" data-bs-target=".quarto-sidebar-collapse-item" aria-controls="quarto-sidebar" aria-expanded="false" aria-label="Toggle sidebar navigation" onclick="if (window.quartoToggleHeadroom) { window.quartoToggleHeadroom(); }">      
          <h1 class="quarto-secondary-nav-title">Univariate Portfolio Sorts</h1>
        </a>     
      <button type="button" class="btn quarto-search-button" aria-label="Search" onclick="window.quartoOpenSearch();">
        <i class="bi bi-search"></i>
      </button>
    </div>
  </nav>
</header>
<!-- content -->
<div id="quarto-content" class="quarto-container page-columns page-rows-contents page-layout-article page-navbar">
<!-- sidebar -->
  <nav id="quarto-sidebar" class="sidebar collapse collapse-horizontal quarto-sidebar-collapse-item sidebar-navigation floating overflow-auto">
        <div class="mt-2 flex-shrink-0 align-items-center">
        <div class="sidebar-search">
        <div id="quarto-search" class="" title="Search"></div>
        </div>
        </div>
    <div class="sidebar-menu-container"> 
    <ul class="list-unstyled mt-1">
        <li class="sidebar-item sidebar-item-section">
      <div class="sidebar-item-container"> 
            <a class="sidebar-item-text sidebar-link text-start" data-bs-toggle="collapse" data-bs-target="#quarto-sidebar-section-1" role="navigation" aria-expanded="true">
 <span class="menu-text">Tidy Finance with Python</span></a>
          <a class="sidebar-item-toggle text-start" data-bs-toggle="collapse" data-bs-target="#quarto-sidebar-section-1" role="navigation" aria-expanded="true" aria-label="Toggle section">
            <i class="bi bi-chevron-right ms-2"></i>
          </a> 
      </div>
      <ul id="quarto-sidebar-section-1" class="collapse list-unstyled sidebar-section depth1 show">  
          <li class="sidebar-item">
  <div class="sidebar-item-container"> 
  <a href="../python/index.html" class="sidebar-item-text sidebar-link">
 <span class="menu-text">Tidy Finance with Python</span></a>
  </div>
</li>
      </ul>
  </li>
        <li class="sidebar-item sidebar-item-section">
      <div class="sidebar-item-container"> 
            <a class="sidebar-item-text sidebar-link text-start" data-bs-toggle="collapse" data-bs-target="#quarto-sidebar-section-2" role="navigation" aria-expanded="true">
 <span class="menu-text">Getting Started</span></a>
          <a class="sidebar-item-toggle text-start" data-bs-toggle="collapse" data-bs-target="#quarto-sidebar-section-2" role="navigation" aria-expanded="true" aria-label="Toggle section">
            <i class="bi bi-chevron-right ms-2"></i>
          </a> 
      </div>
      <ul id="quarto-sidebar-section-2" class="collapse list-unstyled sidebar-section depth1 show">  
          <li class="sidebar-item">
  <div class="sidebar-item-container"> 
  <a href="../python/setting-up-your-environment.html" class="sidebar-item-text sidebar-link">
 <span class="menu-text">Setting Up Your Environment</span></a>
  </div>
</li>
          <li class="sidebar-item">
  <div class="sidebar-item-container"> 
  <a href="../python/introduction-to-tidy-finance.html" class="sidebar-item-text sidebar-link">
 <span class="menu-text">Introduction to Tidy Finance</span></a>
  </div>
</li>
      </ul>
  </li>
        <li class="sidebar-item sidebar-item-section">
      <div class="sidebar-item-container"> 
            <a class="sidebar-item-text sidebar-link text-start" data-bs-toggle="collapse" data-bs-target="#quarto-sidebar-section-3" role="navigation" aria-expanded="true">
 <span class="menu-text">Financial Data</span></a>
          <a class="sidebar-item-toggle text-start" data-bs-toggle="collapse" data-bs-target="#quarto-sidebar-section-3" role="navigation" aria-expanded="true" aria-label="Toggle section">
            <i class="bi bi-chevron-right ms-2"></i>
          </a> 
      </div>
      <ul id="quarto-sidebar-section-3" class="collapse list-unstyled sidebar-section depth1 show">  
          <li class="sidebar-item">
  <div class="sidebar-item-container"> 
  <a href="../python/accessing-and-managing-financial-data.html" class="sidebar-item-text sidebar-link">
 <span class="menu-text">Accessing and Managing Financial Data</span></a>
  </div>
</li>
          <li class="sidebar-item">
  <div class="sidebar-item-container"> 
  <a href="../python/wrds-crsp-and-compustat.html" class="sidebar-item-text sidebar-link">
 <span class="menu-text">WRDS, CRSP, and Compustat</span></a>
  </div>
</li>
          <li class="sidebar-item">
  <div class="sidebar-item-container"> 
  <a href="../python/trace-and-fisd.html" class="sidebar-item-text sidebar-link">
 <span class="menu-text">TRACE and FISD</span></a>
  </div>
</li>
          <li class="sidebar-item">
  <div class="sidebar-item-container"> 
  <a href="../python/other-data-providers.html" class="sidebar-item-text sidebar-link">
 <span class="menu-text">Other Data Providers</span></a>
  </div>
</li>
      </ul>
  </li>
        <li class="sidebar-item sidebar-item-section">
      <div class="sidebar-item-container"> 
            <a class="sidebar-item-text sidebar-link text-start" data-bs-toggle="collapse" data-bs-target="#quarto-sidebar-section-4" role="navigation" aria-expanded="true">
 <span class="menu-text">Asset Pricing</span></a>
          <a class="sidebar-item-toggle text-start" data-bs-toggle="collapse" data-bs-target="#quarto-sidebar-section-4" role="navigation" aria-expanded="true" aria-label="Toggle section">
            <i class="bi bi-chevron-right ms-2"></i>
          </a> 
      </div>
      <ul id="quarto-sidebar-section-4" class="collapse list-unstyled sidebar-section depth1 show">  
          <li class="sidebar-item">
  <div class="sidebar-item-container"> 
  <a href="../python/beta-estimation.html" class="sidebar-item-text sidebar-link">
 <span class="menu-text">Beta Estimation</span></a>
  </div>
</li>
          <li class="sidebar-item">
  <div class="sidebar-item-container"> 
  <a href="../python/univariate-portfolio-sorts.html" class="sidebar-item-text sidebar-link active">
 <span class="menu-text">Univariate Portfolio Sorts</span></a>
  </div>
</li>
          <li class="sidebar-item">
  <div class="sidebar-item-container"> 
  <a href="../python/size-sorts-and-p-hacking.html" class="sidebar-item-text sidebar-link">
 <span class="menu-text">Size Sorts and p-Hacking</span></a>
  </div>
</li>
          <li class="sidebar-item">
  <div class="sidebar-item-container"> 
  <a href="../python/value-and-bivariate-sorts.html" class="sidebar-item-text sidebar-link">
 <span class="menu-text">Value and Bivariate Sorts</span></a>
  </div>
</li>
          <li class="sidebar-item">
  <div class="sidebar-item-container"> 
  <a href="../python/replicating-fama-and-french-factors.html" class="sidebar-item-text sidebar-link">
 <span class="menu-text">Replicating Fama-French Factors</span></a>
  </div>
</li>
          <li class="sidebar-item">
  <div class="sidebar-item-container"> 
  <a href="../python/fama-macbeth-regressions.html" class="sidebar-item-text sidebar-link">
 <span class="menu-text">Fama-MacBeth Regressions</span></a>
  </div>
</li>
      </ul>
  </li>
        <li class="sidebar-item sidebar-item-section">
      <div class="sidebar-item-container"> 
            <a class="sidebar-item-text sidebar-link text-start" data-bs-toggle="collapse" data-bs-target="#quarto-sidebar-section-5" role="navigation" aria-expanded="true">
 <span class="menu-text">Modeling and Machine Learning</span></a>
          <a class="sidebar-item-toggle text-start" data-bs-toggle="collapse" data-bs-target="#quarto-sidebar-section-5" role="navigation" aria-expanded="true" aria-label="Toggle section">
            <i class="bi bi-chevron-right ms-2"></i>
          </a> 
      </div>
      <ul id="quarto-sidebar-section-5" class="collapse list-unstyled sidebar-section depth1 show">  
          <li class="sidebar-item">
  <div class="sidebar-item-container"> 
  <a href="../python/fixed-effects-and-clustered-standard-errors.html" class="sidebar-item-text sidebar-link">
 <span class="menu-text">Fixed Effects and Clustered Standard Errors</span></a>
  </div>
</li>
          <li class="sidebar-item">
  <div class="sidebar-item-container"> 
  <a href="../python/difference-in-differences.html" class="sidebar-item-text sidebar-link">
 <span class="menu-text">Difference in Differences</span></a>
  </div>
</li>
          <li class="sidebar-item">
  <div class="sidebar-item-container"> 
  <a href="../python/factor-selection-via-machine-learning.html" class="sidebar-item-text sidebar-link">
 <span class="menu-text">Factor Selection via Machine Learning</span></a>
  </div>
</li>
          <li class="sidebar-item">
  <div class="sidebar-item-container"> 
  <a href="../python/option-pricing-via-machine-learning.html" class="sidebar-item-text sidebar-link">
 <span class="menu-text">Option Pricing via Machine Learning</span></a>
  </div>
</li>
      </ul>
  </li>
        <li class="sidebar-item sidebar-item-section">
      <div class="sidebar-item-container"> 
            <a class="sidebar-item-text sidebar-link text-start" data-bs-toggle="collapse" data-bs-target="#quarto-sidebar-section-6" role="navigation" aria-expanded="true">
 <span class="menu-text">Portfolio Optimization</span></a>
          <a class="sidebar-item-toggle text-start" data-bs-toggle="collapse" data-bs-target="#quarto-sidebar-section-6" role="navigation" aria-expanded="true" aria-label="Toggle section">
            <i class="bi bi-chevron-right ms-2"></i>
          </a> 
      </div>
      <ul id="quarto-sidebar-section-6" class="collapse list-unstyled sidebar-section depth1 show">  
          <li class="sidebar-item">
  <div class="sidebar-item-container"> 
  <a href="../python/parametric-portfolio-policies.html" class="sidebar-item-text sidebar-link">
 <span class="menu-text">Parametric Portfolio Policies</span></a>
  </div>
</li>
          <li class="sidebar-item">
  <div class="sidebar-item-container"> 
  <a href="../python/constrained-optimization-and-backtesting.html" class="sidebar-item-text sidebar-link">
 <span class="menu-text">Constrained Optimization and Backtesting</span></a>
  </div>
</li>
      </ul>
  </li>
        <li class="sidebar-item sidebar-item-section">
      <div class="sidebar-item-container"> 
            <a class="sidebar-item-text sidebar-link text-start" data-bs-toggle="collapse" data-bs-target="#quarto-sidebar-section-7" role="navigation" aria-expanded="true">
 <span class="menu-text">Appendix</span></a>
          <a class="sidebar-item-toggle text-start" data-bs-toggle="collapse" data-bs-target="#quarto-sidebar-section-7" role="navigation" aria-expanded="true" aria-label="Toggle section">
            <i class="bi bi-chevron-right ms-2"></i>
          </a> 
      </div>
      <ul id="quarto-sidebar-section-7" class="collapse list-unstyled sidebar-section depth1 show">  
          <li class="sidebar-item">
  <div class="sidebar-item-container"> 
  <a href="../python/wrds-dummy-data.html" class="sidebar-item-text sidebar-link">
 <span class="menu-text">WRDS Dummy Data</span></a>
  </div>
</li>
          <li class="sidebar-item">
  <div class="sidebar-item-container"> 
  <a href="../python/cover-image.html" class="sidebar-item-text sidebar-link">
 <span class="menu-text">Cover Image</span></a>
  </div>
</li>
          <li class="sidebar-item">
  <div class="sidebar-item-container"> 
  <a href="../python/clean-enhanced-trace-with-python.html" class="sidebar-item-text sidebar-link">
 <span class="menu-text">Clean Enhanced TRACE with Python</span></a>
  </div>
</li>
          <li class="sidebar-item">
  <div class="sidebar-item-container"> 
  <a href="../python/proofs.html" class="sidebar-item-text sidebar-link">
 <span class="menu-text">Proofs</span></a>
  </div>
</li>
          <li class="sidebar-item">
  <div class="sidebar-item-container"> 
  <a href="../python/colophon.html" class="sidebar-item-text sidebar-link">
 <span class="menu-text">Colophon</span></a>
  </div>
</li>
          <li class="sidebar-item">
  <div class="sidebar-item-container"> 
  <a href="../python/changelog.html" class="sidebar-item-text sidebar-link">
 <span class="menu-text">Changelog</span></a>
  </div>
</li>
      </ul>
  </li>
    </ul>
    </div>
</nav>
<div id="quarto-sidebar-glass" class="quarto-sidebar-collapse-item" data-bs-toggle="collapse" data-bs-target=".quarto-sidebar-collapse-item"></div>
<!-- margin-sidebar -->
    <div id="quarto-margin-sidebar" class="sidebar margin-sidebar">
        <nav id="TOC" role="doc-toc" class="toc-active">
    <h2 id="toc-title">On this page</h2>
   
  <ul>
  <li><a href="#data-preparation" id="toc-data-preparation" class="nav-link active" data-scroll-target="#data-preparation">Data Preparation</a></li>
  <li><a href="#sorting-by-market-beta" id="toc-sorting-by-market-beta" class="nav-link" data-scroll-target="#sorting-by-market-beta">Sorting by Market Beta</a></li>
  <li><a href="#performance-evaluation" id="toc-performance-evaluation" class="nav-link" data-scroll-target="#performance-evaluation">Performance Evaluation</a></li>
  <li><a href="#functional-programming-for-portfolio-sorts" id="toc-functional-programming-for-portfolio-sorts" class="nav-link" data-scroll-target="#functional-programming-for-portfolio-sorts">Functional Programming for Portfolio Sorts</a></li>
  <li><a href="#more-performance-evaluation" id="toc-more-performance-evaluation" class="nav-link" data-scroll-target="#more-performance-evaluation">More Performance Evaluation</a></li>
  <li><a href="#security-market-line-and-beta-portfolios" id="toc-security-market-line-and-beta-portfolios" class="nav-link" data-scroll-target="#security-market-line-and-beta-portfolios">Security Market Line and Beta Portfolios</a></li>
  <li><a href="#exercises" id="toc-exercises" class="nav-link" data-scroll-target="#exercises">Exercises</a></li>
  </ul>
<div class="toc-actions"><ul><li><a href="https://github.com/tidy-finance/website/blob/main/python/univariate-portfolio-sorts.qmd" class="toc-action"><i class="bi bi-github"></i>View source</a></li></ul></div></nav>
    </div>
<!-- main -->
<main class="content" id="quarto-document-content">

<header id="title-block-header" class="quarto-title-block default">
<div class="quarto-title">
<h1 class="title d-none d-lg-block">Univariate Portfolio Sorts</h1>
</div>



<div class="quarto-title-meta">

    
  
    
  </div>
  


</header>


<div class="callout callout-style-default callout-note callout-titled">
<div class="callout-header d-flex align-content-center">
<div class="callout-icon-container">
<i class="callout-icon"></i>
</div>
<div class="callout-title-container flex-fill">
Note
</div>
</div>
<div class="callout-body-container callout-body">
<p>You are reading <strong>Tidy Finance with Python</strong>. You can find the equivalent chapter for the sibling <strong>Tidy Finance with R</strong> <a href="../r/univariate-portfolio-sorts.html">here</a>.</p>
</div>
</div>
<p>In this chapter, we dive into portfolio sorts, one of the most widely used statistical methodologies in empirical asset pricing <span class="citation" data-cites="BaliEngleMurray2016">(e.g., <a href="#ref-BaliEngleMurray2016" role="doc-biblioref">Bali, Engle, and Murray 2016</a>)</span>. The key application of portfolio sorts is to examine whether one or more variables can predict future excess returns. In general, the idea is to sort individual stocks into portfolios, where the stocks within each portfolio are similar with respect to a sorting variable, such as firm size. The different portfolios then represent well-diversified investments that differ in the level of the sorting variable. You can then attribute the differences in the return distribution to the impact of the sorting variable. We start by introducing univariate portfolio sorts (which sort based on only one characteristic) and tackle bivariate sorting in <a href="../python/value-and-bivariate-sorts.html">Value and Bivariate Sorts</a>.</p>
<p>A univariate portfolio sort considers only one sorting variable <span class="math inline">\(x_{i,t-1}\)</span>. Here, <span class="math inline">\(i\)</span> denotes the stock and <span class="math inline">\(t-1\)</span> indicates that the characteristic is observable by investors at time <span class="math inline">\(t\)</span>. The objective is to assess the cross-sectional relation between <span class="math inline">\(x_{i,t-1}\)</span> and, typically, stock excess returns <span class="math inline">\(r_{i,t}\)</span> at time <span class="math inline">\(t\)</span> as the outcome variable. To illustrate how portfolio sorts work, we use estimates for market betas from the previous chapter as our sorting variable.</p>
<p>The current chapter relies on the following set of Python packages.</p>
<div id="40f328ab" class="cell" data-execution_count="2">
<div class="sourceCode cell-code" id="cb1"><pre class="sourceCode python code-with-copy"><code class="sourceCode python"><span id="cb1-1"><a href="#cb1-1" aria-hidden="true" tabindex="-1"></a><span class="im">import</span> pandas <span class="im">as</span> pd</span>
<span id="cb1-2"><a href="#cb1-2" aria-hidden="true" tabindex="-1"></a><span class="im">import</span> numpy <span class="im">as</span> np</span>
<span id="cb1-3"><a href="#cb1-3" aria-hidden="true" tabindex="-1"></a><span class="im">import</span> sqlite3</span>
<span id="cb1-4"><a href="#cb1-4" aria-hidden="true" tabindex="-1"></a><span class="im">import</span> statsmodels.api <span class="im">as</span> sm</span>
<span id="cb1-5"><a href="#cb1-5" aria-hidden="true" tabindex="-1"></a></span>
<span id="cb1-6"><a href="#cb1-6" aria-hidden="true" tabindex="-1"></a><span class="im">from</span> plotnine <span class="im">import</span> <span class="op">*</span></span>
<span id="cb1-7"><a href="#cb1-7" aria-hidden="true" tabindex="-1"></a><span class="im">from</span> mizani.formatters <span class="im">import</span> percent_format</span>
<span id="cb1-8"><a href="#cb1-8" aria-hidden="true" tabindex="-1"></a><span class="im">from</span> regtabletotext <span class="im">import</span> prettify_result</span></code><button title="Copy to Clipboard" class="code-copy-button"><i class="bi"></i></button></pre></div>
</div>
<section id="data-preparation" class="level2">
<h2 class="anchored" data-anchor-id="data-preparation">Data Preparation</h2>
<p>We start with loading the required data from our SQLite database introduced in <a href="../python/accessing-and-managing-financial-data.html">Accessing and Managing Financial Data</a> and <a href="../python/wrds-crsp-and-compustat.html">WRDS, CRSP, and Compustat</a>. In particular, we use the monthly CRSP sample as our asset universe. Once we form our portfolios, we use the Fama-French market factor returns to compute the risk-adjusted performance (i.e., alpha). <code>beta</code> is the dataframe with market betas computed in the previous chapter.</p>
<div id="a9a88562" class="cell" data-execution_count="4">
<div class="sourceCode cell-code" id="cb2"><pre class="sourceCode python code-with-copy"><code class="sourceCode python"><span id="cb2-1"><a href="#cb2-1" aria-hidden="true" tabindex="-1"></a>tidy_finance <span class="op">=</span> sqlite3.<span class="ex">connect</span>(database<span class="op">=</span><span class="st">"data/tidy_finance_python.sqlite"</span>)</span>
<span id="cb2-2"><a href="#cb2-2" aria-hidden="true" tabindex="-1"></a></span>
<span id="cb2-3"><a href="#cb2-3" aria-hidden="true" tabindex="-1"></a>crsp_monthly <span class="op">=</span> (pd.read_sql_query(</span>
<span id="cb2-4"><a href="#cb2-4" aria-hidden="true" tabindex="-1"></a>    sql<span class="op">=</span><span class="st">"SELECT permno, month, ret_excess, mktcap_lag FROM crsp_monthly"</span>,</span>
<span id="cb2-5"><a href="#cb2-5" aria-hidden="true" tabindex="-1"></a>    con<span class="op">=</span>tidy_finance,</span>
<span id="cb2-6"><a href="#cb2-6" aria-hidden="true" tabindex="-1"></a>    parse_dates<span class="op">=</span>{<span class="st">"month"</span>})</span>
<span id="cb2-7"><a href="#cb2-7" aria-hidden="true" tabindex="-1"></a>)</span>
<span id="cb2-8"><a href="#cb2-8" aria-hidden="true" tabindex="-1"></a></span>
<span id="cb2-9"><a href="#cb2-9" aria-hidden="true" tabindex="-1"></a>factors_ff3_monthly <span class="op">=</span> pd.read_sql_query(</span>
<span id="cb2-10"><a href="#cb2-10" aria-hidden="true" tabindex="-1"></a>  sql<span class="op">=</span><span class="st">"SELECT month, mkt_excess FROM factors_ff3_monthly"</span>,</span>
<span id="cb2-11"><a href="#cb2-11" aria-hidden="true" tabindex="-1"></a>  con<span class="op">=</span>tidy_finance,</span>
<span id="cb2-12"><a href="#cb2-12" aria-hidden="true" tabindex="-1"></a>  parse_dates<span class="op">=</span>{<span class="st">"month"</span>}</span>
<span id="cb2-13"><a href="#cb2-13" aria-hidden="true" tabindex="-1"></a>)</span>
<span id="cb2-14"><a href="#cb2-14" aria-hidden="true" tabindex="-1"></a></span>
<span id="cb2-15"><a href="#cb2-15" aria-hidden="true" tabindex="-1"></a>beta <span class="op">=</span> (pd.read_sql_query(</span>
<span id="cb2-16"><a href="#cb2-16" aria-hidden="true" tabindex="-1"></a>    sql<span class="op">=</span><span class="st">"SELECT permno, month, beta_monthly FROM beta"</span>,</span>
<span id="cb2-17"><a href="#cb2-17" aria-hidden="true" tabindex="-1"></a>    con<span class="op">=</span>tidy_finance,</span>
<span id="cb2-18"><a href="#cb2-18" aria-hidden="true" tabindex="-1"></a>    parse_dates<span class="op">=</span>{<span class="st">"month"</span>})</span>
<span id="cb2-19"><a href="#cb2-19" aria-hidden="true" tabindex="-1"></a>)</span></code><button title="Copy to Clipboard" class="code-copy-button"><i class="bi"></i></button></pre></div>
</div>
</section>
<section id="sorting-by-market-beta" class="level2">
<h2 class="anchored" data-anchor-id="sorting-by-market-beta">Sorting by Market Beta</h2>
<p>Next, we merge our sorting variable with the return data. We use the one-month <em>lagged</em> betas as a sorting variable to ensure that the sorts rely only on information available when we create the portfolios. To lag stock beta by one month, we add one month to the current date and join the resulting information with our return data. This procedure ensures that month <span class="math inline">\(t\)</span> information is available in month <span class="math inline">\(t+1\)</span>. You may be tempted to simply use a call such as <code>crsp_monthly['beta_lag'] = crsp_monthly.groupby('permno')['beta'].shift(1)</code> instead. This procedure, however, does not work correctly if there are implicit missing values in the time series.</p>
<div id="35be7122" class="cell" data-execution_count="5">
<div class="sourceCode cell-code" id="cb3"><pre class="sourceCode python code-with-copy"><code class="sourceCode python"><span id="cb3-1"><a href="#cb3-1" aria-hidden="true" tabindex="-1"></a>beta_lag <span class="op">=</span> (beta</span>
<span id="cb3-2"><a href="#cb3-2" aria-hidden="true" tabindex="-1"></a>  .assign(month<span class="op">=</span><span class="kw">lambda</span> x: x[<span class="st">"month"</span>]<span class="op">+</span>pd.DateOffset(months<span class="op">=</span><span class="dv">1</span>))</span>
<span id="cb3-3"><a href="#cb3-3" aria-hidden="true" tabindex="-1"></a>  .get([<span class="st">"permno"</span>, <span class="st">"month"</span>, <span class="st">"beta_monthly"</span>])</span>
<span id="cb3-4"><a href="#cb3-4" aria-hidden="true" tabindex="-1"></a>  .rename(columns<span class="op">=</span>{<span class="st">"beta_monthly"</span>: <span class="st">"beta_lag"</span>})</span>
<span id="cb3-5"><a href="#cb3-5" aria-hidden="true" tabindex="-1"></a>  .dropna()</span>
<span id="cb3-6"><a href="#cb3-6" aria-hidden="true" tabindex="-1"></a>)</span>
<span id="cb3-7"><a href="#cb3-7" aria-hidden="true" tabindex="-1"></a></span>
<span id="cb3-8"><a href="#cb3-8" aria-hidden="true" tabindex="-1"></a>data_for_sorts <span class="op">=</span> (crsp_monthly</span>
<span id="cb3-9"><a href="#cb3-9" aria-hidden="true" tabindex="-1"></a>  .merge(beta_lag, how<span class="op">=</span><span class="st">"inner"</span>, on<span class="op">=</span>[<span class="st">"permno"</span>, <span class="st">"month"</span>])</span>
<span id="cb3-10"><a href="#cb3-10" aria-hidden="true" tabindex="-1"></a>)</span></code><button title="Copy to Clipboard" class="code-copy-button"><i class="bi"></i></button></pre></div>
</div>
<p>The first step to conduct portfolio sorts is to calculate periodic breakpoints that you can use to group the stocks into portfolios. For simplicity, we start with the median lagged market beta as the single breakpoint. We then compute the value-weighted returns for each of the two resulting portfolios, which means that the lagged market capitalization determines the weight in <code>np.average()</code>.</p>
<div id="ba4f327e" class="cell" data-execution_count="6">
<div class="sourceCode cell-code" id="cb4"><pre class="sourceCode python code-with-copy"><code class="sourceCode python"><span id="cb4-1"><a href="#cb4-1" aria-hidden="true" tabindex="-1"></a>beta_portfolios <span class="op">=</span> (data_for_sorts</span>
<span id="cb4-2"><a href="#cb4-2" aria-hidden="true" tabindex="-1"></a>  .groupby(<span class="st">"month"</span>)</span>
<span id="cb4-3"><a href="#cb4-3" aria-hidden="true" tabindex="-1"></a>  .<span class="bu">apply</span>(<span class="kw">lambda</span> x: (x.assign(</span>
<span id="cb4-4"><a href="#cb4-4" aria-hidden="true" tabindex="-1"></a>      portfolio<span class="op">=</span>pd.qcut(</span>
<span id="cb4-5"><a href="#cb4-5" aria-hidden="true" tabindex="-1"></a>        x[<span class="st">"beta_lag"</span>], q<span class="op">=</span>[<span class="dv">0</span>, <span class="fl">0.5</span>, <span class="dv">1</span>], labels<span class="op">=</span>[<span class="st">"low"</span>, <span class="st">"high"</span>]))</span>
<span id="cb4-6"><a href="#cb4-6" aria-hidden="true" tabindex="-1"></a>    )</span>
<span id="cb4-7"><a href="#cb4-7" aria-hidden="true" tabindex="-1"></a>  )</span>
<span id="cb4-8"><a href="#cb4-8" aria-hidden="true" tabindex="-1"></a>  .reset_index(drop<span class="op">=</span><span class="va">True</span>)</span>
<span id="cb4-9"><a href="#cb4-9" aria-hidden="true" tabindex="-1"></a>  .groupby([<span class="st">"portfolio"</span>,<span class="st">"month"</span>])</span>
<span id="cb4-10"><a href="#cb4-10" aria-hidden="true" tabindex="-1"></a>  .<span class="bu">apply</span>(<span class="kw">lambda</span> x: np.average(x[<span class="st">"ret_excess"</span>], weights<span class="op">=</span>x[<span class="st">"mktcap_lag"</span>]))</span>
<span id="cb4-11"><a href="#cb4-11" aria-hidden="true" tabindex="-1"></a>  .reset_index(name<span class="op">=</span><span class="st">"ret"</span>)</span>
<span id="cb4-12"><a href="#cb4-12" aria-hidden="true" tabindex="-1"></a>)</span></code><button title="Copy to Clipboard" class="code-copy-button"><i class="bi"></i></button></pre></div>
</div>
</section>
<section id="performance-evaluation" class="level2">
<h2 class="anchored" data-anchor-id="performance-evaluation">Performance Evaluation</h2>
<p>We can construct a long-short strategy based on the two portfolios: buy the high-beta portfolio and, at the same time, short the low-beta portfolio. Thereby, the overall position in the market is net-zero, i.e., you do not need to invest money to realize this strategy in the absence of frictions.</p>
<div id="e16bb672" class="cell" data-execution_count="7">
<div class="sourceCode cell-code" id="cb5"><pre class="sourceCode python code-with-copy"><code class="sourceCode python"><span id="cb5-1"><a href="#cb5-1" aria-hidden="true" tabindex="-1"></a>beta_longshort <span class="op">=</span> (beta_portfolios</span>
<span id="cb5-2"><a href="#cb5-2" aria-hidden="true" tabindex="-1"></a>  .pivot_table(index<span class="op">=</span><span class="st">"month"</span>, columns<span class="op">=</span><span class="st">"portfolio"</span>, values<span class="op">=</span><span class="st">"ret"</span>)</span>
<span id="cb5-3"><a href="#cb5-3" aria-hidden="true" tabindex="-1"></a>  .reset_index()</span>
<span id="cb5-4"><a href="#cb5-4" aria-hidden="true" tabindex="-1"></a>  .assign(long_short<span class="op">=</span><span class="kw">lambda</span> x: x[<span class="st">"high"</span>]<span class="op">-</span>x[<span class="st">"low"</span>])</span>
<span id="cb5-5"><a href="#cb5-5" aria-hidden="true" tabindex="-1"></a>)</span></code><button title="Copy to Clipboard" class="code-copy-button"><i class="bi"></i></button></pre></div>
</div>
<p>We compute the average return and the corresponding standard error to test whether the long-short portfolio yields on average positive or negative excess returns. In the asset pricing literature, one typically adjusts for autocorrelation by using <span class="citation" data-cites="Newey1987">Newey and West (<a href="#ref-Newey1987" role="doc-biblioref">1987</a>)</span> <span class="math inline">\(t\)</span>-statistics to test the null hypothesis that average portfolio excess returns are equal to zero. One necessary input for Newey-West standard errors is a chosen bandwidth based on the number of lags employed for the estimation. Researchers often default to choosing a pre-specified lag length of six months (which is not a data-driven approach). We do so in the <code>fit()</code> function by indicating the <code>cov_type</code> as <code>HAC</code> and providing the maximum lag length through an additional keywords dictionary.</p>
<div id="584c674c" class="cell" data-execution_count="8">
<div class="sourceCode cell-code" id="cb6"><pre class="sourceCode python code-with-copy"><code class="sourceCode python"><span id="cb6-1"><a href="#cb6-1" aria-hidden="true" tabindex="-1"></a>model_fit <span class="op">=</span> (sm.OLS.from_formula(</span>
<span id="cb6-2"><a href="#cb6-2" aria-hidden="true" tabindex="-1"></a>    formula<span class="op">=</span><span class="st">"long_short ~ 1"</span>,</span>
<span id="cb6-3"><a href="#cb6-3" aria-hidden="true" tabindex="-1"></a>    data<span class="op">=</span>beta_longshort</span>
<span id="cb6-4"><a href="#cb6-4" aria-hidden="true" tabindex="-1"></a>  )</span>
<span id="cb6-5"><a href="#cb6-5" aria-hidden="true" tabindex="-1"></a>  .fit(cov_type<span class="op">=</span><span class="st">"HAC"</span>, cov_kwds<span class="op">=</span>{<span class="st">"maxlags"</span>: <span class="dv">6</span>})</span>
<span id="cb6-6"><a href="#cb6-6" aria-hidden="true" tabindex="-1"></a>)</span>
<span id="cb6-7"><a href="#cb6-7" aria-hidden="true" tabindex="-1"></a>prettify_result(model_fit)</span></code><button title="Copy to Clipboard" class="code-copy-button"><i class="bi"></i></button></pre></div>
<div class="cell-output cell-output-stdout">
<pre><code>OLS Model:
long_short ~ 1

Coefficients:
           Estimate  Std. Error  t-Statistic  p-Value
Intercept      -0.0       0.001       -0.001    0.999

Summary statistics:
- Number of observations: 695
- R-squared: -0.000, Adjusted R-squared: -0.000
- F-statistic not available
</code></pre>
</div>
</div>
<p>The results indicate that we cannot reject the null hypothesis of average returns being equal to zero. Our portfolio strategy using the median as a breakpoint does not yield any abnormal returns. Is this finding surprising if you reconsider the CAPM? It certainly is. The CAPM yields that the high-beta stocks should yield higher expected returns. Our portfolio sort implicitly mimics an investment strategy that finances high-beta stocks by shorting low-beta stocks. Therefore, one should expect that the average excess returns yield a return that is above the risk-free rate.</p>
</section>
<section id="functional-programming-for-portfolio-sorts" class="level2">
<h2 class="anchored" data-anchor-id="functional-programming-for-portfolio-sorts">Functional Programming for Portfolio Sorts</h2>
<p>Now, we take portfolio sorts to the next level. We want to be able to sort stocks into an arbitrary number of portfolios. For this case, functional programming is very handy: we define a function that gives us flexibility concerning which variable to use for the sorting, denoted by <code>sorting_variable</code>. We use <code>np.quantile()</code> to compute breakpoints for <code>n_portfolios</code>. Then, we assign portfolios to stocks using the <code>pd.cut()</code> function. The output of the following function is a new column that contains the number of the portfolio to which a stock belongs.</p>
<p>In some applications, the variable used for the sorting might be clustered (e.g., at a lower bound of 0). Then, multiple breakpoints may be identical, leading to empty portfolios. Similarly, some portfolios might have a very small number of stocks at the beginning of the sample. Cases where the number of portfolio constituents differs substantially due to the distribution of the characteristics require careful consideration and, depending on the application, might require customized sorting approaches.</p>
<div id="e90e5166" class="cell" data-execution_count="9">
<div class="sourceCode cell-code" id="cb8"><pre class="sourceCode python code-with-copy"><code class="sourceCode python"><span id="cb8-1"><a href="#cb8-1" aria-hidden="true" tabindex="-1"></a><span class="kw">def</span> assign_portfolio(data, sorting_variable, n_portfolios):</span>
<span id="cb8-2"><a href="#cb8-2" aria-hidden="true" tabindex="-1"></a>    <span class="co">"""Assign portfolios to a bin between breakpoints."""</span></span>
<span id="cb8-3"><a href="#cb8-3" aria-hidden="true" tabindex="-1"></a>    </span>
<span id="cb8-4"><a href="#cb8-4" aria-hidden="true" tabindex="-1"></a>    breakpoints <span class="op">=</span> np.quantile(</span>
<span id="cb8-5"><a href="#cb8-5" aria-hidden="true" tabindex="-1"></a>      data[sorting_variable].dropna(), </span>
<span id="cb8-6"><a href="#cb8-6" aria-hidden="true" tabindex="-1"></a>      np.linspace(<span class="dv">0</span>, <span class="dv">1</span>, n_portfolios <span class="op">+</span> <span class="dv">1</span>), </span>
<span id="cb8-7"><a href="#cb8-7" aria-hidden="true" tabindex="-1"></a>      method<span class="op">=</span><span class="st">"linear"</span></span>
<span id="cb8-8"><a href="#cb8-8" aria-hidden="true" tabindex="-1"></a>    )</span>
<span id="cb8-9"><a href="#cb8-9" aria-hidden="true" tabindex="-1"></a>    </span>
<span id="cb8-10"><a href="#cb8-10" aria-hidden="true" tabindex="-1"></a>    assigned_portfolios <span class="op">=</span> pd.cut(</span>
<span id="cb8-11"><a href="#cb8-11" aria-hidden="true" tabindex="-1"></a>      data[sorting_variable],</span>
<span id="cb8-12"><a href="#cb8-12" aria-hidden="true" tabindex="-1"></a>      bins<span class="op">=</span>breakpoints,</span>
<span id="cb8-13"><a href="#cb8-13" aria-hidden="true" tabindex="-1"></a>      labels<span class="op">=</span><span class="bu">range</span>(<span class="dv">1</span>, breakpoints.size),</span>
<span id="cb8-14"><a href="#cb8-14" aria-hidden="true" tabindex="-1"></a>      include_lowest<span class="op">=</span><span class="va">True</span>,</span>
<span id="cb8-15"><a href="#cb8-15" aria-hidden="true" tabindex="-1"></a>      right<span class="op">=</span><span class="va">False</span></span>
<span id="cb8-16"><a href="#cb8-16" aria-hidden="true" tabindex="-1"></a>    )</span>
<span id="cb8-17"><a href="#cb8-17" aria-hidden="true" tabindex="-1"></a>    </span>
<span id="cb8-18"><a href="#cb8-18" aria-hidden="true" tabindex="-1"></a>    <span class="cf">return</span> assigned_portfolios</span></code><button title="Copy to Clipboard" class="code-copy-button"><i class="bi"></i></button></pre></div>
</div>
<p>We can use the above function to sort stocks into ten portfolios each month using lagged betas and compute value-weighted returns for each portfolio. Note that we transform the portfolio column to a factor variable because it provides more convenience for the figure construction below.</p>
<div id="ce64e044" class="cell" data-execution_count="10">
<div class="sourceCode cell-code" id="cb9"><pre class="sourceCode python code-with-copy"><code class="sourceCode python"><span id="cb9-1"><a href="#cb9-1" aria-hidden="true" tabindex="-1"></a>beta_portfolios <span class="op">=</span> (data_for_sorts</span>
<span id="cb9-2"><a href="#cb9-2" aria-hidden="true" tabindex="-1"></a>  .groupby(<span class="st">"month"</span>)</span>
<span id="cb9-3"><a href="#cb9-3" aria-hidden="true" tabindex="-1"></a>  .<span class="bu">apply</span>(<span class="kw">lambda</span> x: x.assign(</span>
<span id="cb9-4"><a href="#cb9-4" aria-hidden="true" tabindex="-1"></a>      portfolio<span class="op">=</span>assign_portfolio(x, <span class="st">"beta_lag"</span>, <span class="dv">10</span>)</span>
<span id="cb9-5"><a href="#cb9-5" aria-hidden="true" tabindex="-1"></a>    )</span>
<span id="cb9-6"><a href="#cb9-6" aria-hidden="true" tabindex="-1"></a>  )</span>
<span id="cb9-7"><a href="#cb9-7" aria-hidden="true" tabindex="-1"></a>  .reset_index(drop<span class="op">=</span><span class="va">True</span>)</span>
<span id="cb9-8"><a href="#cb9-8" aria-hidden="true" tabindex="-1"></a>  .groupby([<span class="st">"portfolio"</span>, <span class="st">"month"</span>])</span>
<span id="cb9-9"><a href="#cb9-9" aria-hidden="true" tabindex="-1"></a>  .<span class="bu">apply</span>(<span class="kw">lambda</span> x: x.assign(</span>
<span id="cb9-10"><a href="#cb9-10" aria-hidden="true" tabindex="-1"></a>      ret<span class="op">=</span>np.average(x[<span class="st">"ret_excess"</span>], weights<span class="op">=</span>x[<span class="st">"mktcap_lag"</span>])</span>
<span id="cb9-11"><a href="#cb9-11" aria-hidden="true" tabindex="-1"></a>    )</span>
<span id="cb9-12"><a href="#cb9-12" aria-hidden="true" tabindex="-1"></a>  )</span>
<span id="cb9-13"><a href="#cb9-13" aria-hidden="true" tabindex="-1"></a>  .reset_index(drop<span class="op">=</span><span class="va">True</span>)</span>
<span id="cb9-14"><a href="#cb9-14" aria-hidden="true" tabindex="-1"></a>  .merge(factors_ff3_monthly, how<span class="op">=</span><span class="st">"left"</span>, on<span class="op">=</span><span class="st">"month"</span>)</span>
<span id="cb9-15"><a href="#cb9-15" aria-hidden="true" tabindex="-1"></a>)</span></code><button title="Copy to Clipboard" class="code-copy-button"><i class="bi"></i></button></pre></div>
</div>
</section>
<section id="more-performance-evaluation" class="level2">
<h2 class="anchored" data-anchor-id="more-performance-evaluation">More Performance Evaluation</h2>
<p>In the next step, we compute summary statistics for each beta portfolio. Namely, we compute CAPM-adjusted alphas, the beta of each beta portfolio, and average returns.</p>
<div id="7607f670" class="cell" data-execution_count="11">
<div class="sourceCode cell-code" id="cb10"><pre class="sourceCode python code-with-copy"><code class="sourceCode python"><span id="cb10-1"><a href="#cb10-1" aria-hidden="true" tabindex="-1"></a>beta_portfolios_summary <span class="op">=</span> (beta_portfolios</span>
<span id="cb10-2"><a href="#cb10-2" aria-hidden="true" tabindex="-1"></a>  .groupby(<span class="st">"portfolio"</span>)</span>
<span id="cb10-3"><a href="#cb10-3" aria-hidden="true" tabindex="-1"></a>  .<span class="bu">apply</span>(<span class="kw">lambda</span> x: x.assign(</span>
<span id="cb10-4"><a href="#cb10-4" aria-hidden="true" tabindex="-1"></a>      alpha<span class="op">=</span>sm.OLS.from_formula(</span>
<span id="cb10-5"><a href="#cb10-5" aria-hidden="true" tabindex="-1"></a>          formula<span class="op">=</span><span class="st">"ret ~ 1 + mkt_excess"</span>, </span>
<span id="cb10-6"><a href="#cb10-6" aria-hidden="true" tabindex="-1"></a>          data<span class="op">=</span>x</span>
<span id="cb10-7"><a href="#cb10-7" aria-hidden="true" tabindex="-1"></a>        ).fit().params[<span class="dv">0</span>],</span>
<span id="cb10-8"><a href="#cb10-8" aria-hidden="true" tabindex="-1"></a>      beta<span class="op">=</span>sm.OLS.from_formula(</span>
<span id="cb10-9"><a href="#cb10-9" aria-hidden="true" tabindex="-1"></a>          formula<span class="op">=</span><span class="st">"ret ~ 1 + mkt_excess"</span>, </span>
<span id="cb10-10"><a href="#cb10-10" aria-hidden="true" tabindex="-1"></a>          data<span class="op">=</span>x</span>
<span id="cb10-11"><a href="#cb10-11" aria-hidden="true" tabindex="-1"></a>        ).fit().params[<span class="dv">1</span>],</span>
<span id="cb10-12"><a href="#cb10-12" aria-hidden="true" tabindex="-1"></a>      ret<span class="op">=</span>x[<span class="st">"ret"</span>].mean()</span>
<span id="cb10-13"><a href="#cb10-13" aria-hidden="true" tabindex="-1"></a>    ).tail(<span class="dv">1</span>)</span>
<span id="cb10-14"><a href="#cb10-14" aria-hidden="true" tabindex="-1"></a>  )</span>
<span id="cb10-15"><a href="#cb10-15" aria-hidden="true" tabindex="-1"></a>  .reset_index(drop<span class="op">=</span><span class="va">True</span>)</span>
<span id="cb10-16"><a href="#cb10-16" aria-hidden="true" tabindex="-1"></a>  .get([<span class="st">"portfolio"</span>, <span class="st">"alpha"</span>, <span class="st">"beta"</span>, <span class="st">"ret"</span>])</span>
<span id="cb10-17"><a href="#cb10-17" aria-hidden="true" tabindex="-1"></a>)</span></code><button title="Copy to Clipboard" class="code-copy-button"><i class="bi"></i></button></pre></div>
</div>
<p><a href="#fig-701" class="quarto-xref">Figure&nbsp;1</a> illustrates the CAPM alphas of beta-sorted portfolios. It shows that low-beta portfolios tend to exhibit positive alphas, while high-beta portfolios exhibit negative alphas.</p>
<div id="cell-fig-701" class="cell" data-execution_count="12">
<div class="sourceCode cell-code" id="cb11"><pre class="sourceCode python code-with-copy"><code class="sourceCode python"><span id="cb11-1"><a href="#cb11-1" aria-hidden="true" tabindex="-1"></a>plot_beta_portfolios_summary <span class="op">=</span> (</span>
<span id="cb11-2"><a href="#cb11-2" aria-hidden="true" tabindex="-1"></a>  ggplot(beta_portfolios_summary, </span>
<span id="cb11-3"><a href="#cb11-3" aria-hidden="true" tabindex="-1"></a>         aes(x<span class="op">=</span><span class="st">"portfolio"</span>, y<span class="op">=</span><span class="st">"alpha"</span>, fill<span class="op">=</span><span class="st">"portfolio"</span>)) <span class="op">+</span></span>
<span id="cb11-4"><a href="#cb11-4" aria-hidden="true" tabindex="-1"></a>  geom_bar(stat<span class="op">=</span><span class="st">"identity"</span>) <span class="op">+</span></span>
<span id="cb11-5"><a href="#cb11-5" aria-hidden="true" tabindex="-1"></a>  labs(x<span class="op">=</span><span class="st">"Portfolio"</span>, y<span class="op">=</span><span class="st">"CAPM alpha"</span>, fill<span class="op">=</span><span class="st">"Portfolio"</span>,</span>
<span id="cb11-6"><a href="#cb11-6" aria-hidden="true" tabindex="-1"></a>       title<span class="op">=</span><span class="st">"CAPM alphas of beta-sorted portfolios"</span>) <span class="op">+</span></span>
<span id="cb11-7"><a href="#cb11-7" aria-hidden="true" tabindex="-1"></a>  scale_y_continuous(labels<span class="op">=</span>percent_format()) <span class="op">+</span></span>
<span id="cb11-8"><a href="#cb11-8" aria-hidden="true" tabindex="-1"></a>  theme(legend_position<span class="op">=</span><span class="st">"none"</span>)</span>
<span id="cb11-9"><a href="#cb11-9" aria-hidden="true" tabindex="-1"></a>)</span>
<span id="cb11-10"><a href="#cb11-10" aria-hidden="true" tabindex="-1"></a>plot_beta_portfolios_summary.draw()</span></code><button title="Copy to Clipboard" class="code-copy-button"><i class="bi"></i></button></pre></div>
<div class="cell-output cell-output-display" data-execution_count="12">
<div id="fig-701" class="quarto-float quarto-figure quarto-figure-center anchored" data-fig-pos="htb" alt="Title: CAPM alphas of beta-sorted portfolios. The figure shows bar charts of alphas of beta-sorted portfolios with the decile portfolio on the horizontal axis and the corresponding CAPM alpha on the vertical axis. Alphas for low-beta portfolios are positive, while high-beta portfolios show negative alphas.">
<figure class="quarto-float quarto-float-fig figure">
<div aria-describedby="fig-701-caption-0ceaefa1-69ba-4598-a22c-09a6ac19f8ca">
<a href="univariate-portfolio-sorts_files/figure-html/fig-701-output-1.png" class="lightbox" data-gallery="quarto-lightbox-gallery-1" title="Figure&nbsp;1: The figure shows CAPM alphas of beta-sorted portfolios. Portfolios are sorted into deciles each month based on their estimated CAPM beta. The bar charts indicate the CAPM alpha of the resulting portfolio returns during the entire CRSP period."><img src="univariate-portfolio-sorts_files/figure-html/fig-701-output-1.png" data-fig-pos="htb" alt="Title: CAPM alphas of beta-sorted portfolios. The figure shows bar charts of alphas of beta-sorted portfolios with the decile portfolio on the horizontal axis and the corresponding CAPM alpha on the vertical axis. Alphas for low-beta portfolios are positive, while high-beta portfolios show negative alphas." width="640" height="400" class="figure-img"></a>
</div>
<figcaption class="quarto-float-caption-bottom quarto-float-caption quarto-float-fig" id="fig-701-caption-0ceaefa1-69ba-4598-a22c-09a6ac19f8ca">
Figure&nbsp;1: The figure shows CAPM alphas of beta-sorted portfolios. Portfolios are sorted into deciles each month based on their estimated CAPM beta. The bar charts indicate the CAPM alpha of the resulting portfolio returns during the entire CRSP period.
</figcaption>
</figure>
</div>
</div>
</div>
<p>These results suggest a negative relation between beta and future stock returns, which contradicts the predictions of the CAPM. According to the CAPM, returns should increase with beta across the portfolios and risk-adjusted returns should be statistically indistinguishable from zero.</p>
</section>
<section id="security-market-line-and-beta-portfolios" class="level2">
<h2 class="anchored" data-anchor-id="security-market-line-and-beta-portfolios">Security Market Line and Beta Portfolios</h2>
<p>The CAPM predicts that our portfolios should lie on the security market line (SML). The slope of the SML is equal to the market risk premium and reflects the risk-return trade-off at any given time. <a href="#fig-702" class="quarto-xref">Figure&nbsp;2</a> illustrates the security market line: We see that (not surprisingly) the high-beta portfolio returns have a high correlation with the market returns. However, it seems like the average excess returns for high-beta stocks are lower than what the security market line implies would be an “appropriate” compensation for the high market risk.</p>
<div id="cell-fig-702" class="cell" data-execution_count="13">
<div class="sourceCode cell-code" id="cb12"><pre class="sourceCode python code-with-copy"><code class="sourceCode python"><span id="cb12-1"><a href="#cb12-1" aria-hidden="true" tabindex="-1"></a>sml_capm <span class="op">=</span> (sm.OLS.from_formula(</span>
<span id="cb12-2"><a href="#cb12-2" aria-hidden="true" tabindex="-1"></a>    formula<span class="op">=</span><span class="st">"ret ~ 1 + beta"</span>, </span>
<span id="cb12-3"><a href="#cb12-3" aria-hidden="true" tabindex="-1"></a>    data<span class="op">=</span>beta_portfolios_summary</span>
<span id="cb12-4"><a href="#cb12-4" aria-hidden="true" tabindex="-1"></a>  )</span>
<span id="cb12-5"><a href="#cb12-5" aria-hidden="true" tabindex="-1"></a>  .fit()</span>
<span id="cb12-6"><a href="#cb12-6" aria-hidden="true" tabindex="-1"></a>  .params</span>
<span id="cb12-7"><a href="#cb12-7" aria-hidden="true" tabindex="-1"></a>)</span>
<span id="cb12-8"><a href="#cb12-8" aria-hidden="true" tabindex="-1"></a></span>
<span id="cb12-9"><a href="#cb12-9" aria-hidden="true" tabindex="-1"></a>plot_sml_capm <span class="op">=</span> (</span>
<span id="cb12-10"><a href="#cb12-10" aria-hidden="true" tabindex="-1"></a>  ggplot(beta_portfolios_summary,</span>
<span id="cb12-11"><a href="#cb12-11" aria-hidden="true" tabindex="-1"></a>         aes(x<span class="op">=</span><span class="st">"beta"</span>, y<span class="op">=</span><span class="st">"ret"</span>, color<span class="op">=</span><span class="st">"portfolio"</span>)) <span class="op">+</span></span>
<span id="cb12-12"><a href="#cb12-12" aria-hidden="true" tabindex="-1"></a>  geom_point() <span class="op">+</span> </span>
<span id="cb12-13"><a href="#cb12-13" aria-hidden="true" tabindex="-1"></a>  geom_abline(intercept<span class="op">=</span><span class="dv">0</span>,</span>
<span id="cb12-14"><a href="#cb12-14" aria-hidden="true" tabindex="-1"></a>              slope<span class="op">=</span>factors_ff3_monthly[<span class="st">"mkt_excess"</span>].mean(),</span>
<span id="cb12-15"><a href="#cb12-15" aria-hidden="true" tabindex="-1"></a>              linetype<span class="op">=</span><span class="st">"solid"</span>) <span class="op">+</span></span>
<span id="cb12-16"><a href="#cb12-16" aria-hidden="true" tabindex="-1"></a>  geom_abline(intercept<span class="op">=</span>sml_capm[<span class="st">"Intercept"</span>],</span>
<span id="cb12-17"><a href="#cb12-17" aria-hidden="true" tabindex="-1"></a>              slope<span class="op">=</span>sml_capm[<span class="st">"beta"</span>],</span>
<span id="cb12-18"><a href="#cb12-18" aria-hidden="true" tabindex="-1"></a>              linetype<span class="op">=</span><span class="st">"dashed"</span>) <span class="op">+</span></span>
<span id="cb12-19"><a href="#cb12-19" aria-hidden="true" tabindex="-1"></a>  labs(x<span class="op">=</span><span class="st">"Beta"</span>, y<span class="op">=</span><span class="st">"Excess return"</span>, color<span class="op">=</span><span class="st">"Portfolio"</span>,</span>
<span id="cb12-20"><a href="#cb12-20" aria-hidden="true" tabindex="-1"></a>       title<span class="op">=</span><span class="st">"Average portfolio excess returns and beta estimates"</span>) <span class="op">+</span></span>
<span id="cb12-21"><a href="#cb12-21" aria-hidden="true" tabindex="-1"></a>  scale_x_continuous(limits<span class="op">=</span>(<span class="dv">0</span>, <span class="dv">2</span>)) <span class="op">+</span></span>
<span id="cb12-22"><a href="#cb12-22" aria-hidden="true" tabindex="-1"></a>  scale_y_continuous(labels<span class="op">=</span>percent_format(),</span>
<span id="cb12-23"><a href="#cb12-23" aria-hidden="true" tabindex="-1"></a>                     limits<span class="op">=</span>(<span class="dv">0</span>, factors_ff3_monthly[<span class="st">"mkt_excess"</span>].mean()<span class="op">*</span><span class="dv">2</span>))</span>
<span id="cb12-24"><a href="#cb12-24" aria-hidden="true" tabindex="-1"></a>)</span>
<span id="cb12-25"><a href="#cb12-25" aria-hidden="true" tabindex="-1"></a>plot_sml_capm.draw()</span></code><button title="Copy to Clipboard" class="code-copy-button"><i class="bi"></i></button></pre></div>
<div class="cell-output cell-output-display" data-execution_count="13">
<div id="fig-702" class="quarto-float quarto-figure quarto-figure-center anchored" data-fig-pos="htb" alt="Title: Average portfolio excess returns and beta estimates. The figure shows a scatter plot of the average excess returns per beta portfolio with average beta estimates per portfolio on the horizontal axis and average excess returns on the vertical axis. An increasing solid line indicates the security market line. A dashed increasing line with lower slope than the security market line indicates that the CAPM prediction is not valid for CRSP data.">
<figure class="quarto-float quarto-float-fig figure">
<div aria-describedby="fig-702-caption-0ceaefa1-69ba-4598-a22c-09a6ac19f8ca">
<a href="univariate-portfolio-sorts_files/figure-html/fig-702-output-1.png" class="lightbox" data-gallery="quarto-lightbox-gallery-2" title="Figure&nbsp;2: The figure shows average portfolio excess returns and beta estimates. Excess returns are computed as CAPM alphas of the beta-sorted portfolios. The horizontal axis indicates the CAPM beta of the resulting beta-sorted portfolio return time series. The dashed line indicates the slope coefficient of a linear regression of excess returns on portfolio betas."><img src="univariate-portfolio-sorts_files/figure-html/fig-702-output-1.png" data-fig-pos="htb" alt="Title: Average portfolio excess returns and beta estimates. The figure shows a scatter plot of the average excess returns per beta portfolio with average beta estimates per portfolio on the horizontal axis and average excess returns on the vertical axis. An increasing solid line indicates the security market line. A dashed increasing line with lower slope than the security market line indicates that the CAPM prediction is not valid for CRSP data." width="640" height="400" class="figure-img"></a>
</div>
<figcaption class="quarto-float-caption-bottom quarto-float-caption quarto-float-fig" id="fig-702-caption-0ceaefa1-69ba-4598-a22c-09a6ac19f8ca">
Figure&nbsp;2: The figure shows average portfolio excess returns and beta estimates. Excess returns are computed as CAPM alphas of the beta-sorted portfolios. The horizontal axis indicates the CAPM beta of the resulting beta-sorted portfolio return time series. The dashed line indicates the slope coefficient of a linear regression of excess returns on portfolio betas.
</figcaption>
</figure>
</div>
</div>
</div>
<p>To provide more evidence against the CAPM predictions, we again form a long-short strategy that buys the high-beta portfolio and shorts the low-beta portfolio.</p>
<div id="c3450ac3" class="cell" data-execution_count="14">
<div class="sourceCode cell-code" id="cb13"><pre class="sourceCode python code-with-copy"><code class="sourceCode python"><span id="cb13-1"><a href="#cb13-1" aria-hidden="true" tabindex="-1"></a>beta_longshort <span class="op">=</span> (beta_portfolios</span>
<span id="cb13-2"><a href="#cb13-2" aria-hidden="true" tabindex="-1"></a>  .assign(</span>
<span id="cb13-3"><a href="#cb13-3" aria-hidden="true" tabindex="-1"></a>    portfolio<span class="op">=</span><span class="kw">lambda</span> x: (</span>
<span id="cb13-4"><a href="#cb13-4" aria-hidden="true" tabindex="-1"></a>      x[<span class="st">"portfolio"</span>].<span class="bu">apply</span>(</span>
<span id="cb13-5"><a href="#cb13-5" aria-hidden="true" tabindex="-1"></a>        <span class="kw">lambda</span> y: <span class="st">"high"</span> <span class="cf">if</span> y <span class="op">==</span> x[<span class="st">"portfolio"</span>].<span class="bu">max</span>()</span>
<span id="cb13-6"><a href="#cb13-6" aria-hidden="true" tabindex="-1"></a>        <span class="cf">else</span> (<span class="st">"low"</span> <span class="cf">if</span> y <span class="op">==</span> x[<span class="st">"portfolio"</span>].<span class="bu">min</span>()</span>
<span id="cb13-7"><a href="#cb13-7" aria-hidden="true" tabindex="-1"></a>        <span class="cf">else</span> y)</span>
<span id="cb13-8"><a href="#cb13-8" aria-hidden="true" tabindex="-1"></a>      )</span>
<span id="cb13-9"><a href="#cb13-9" aria-hidden="true" tabindex="-1"></a>    )</span>
<span id="cb13-10"><a href="#cb13-10" aria-hidden="true" tabindex="-1"></a>  )</span>
<span id="cb13-11"><a href="#cb13-11" aria-hidden="true" tabindex="-1"></a>  .query(<span class="st">"portfolio in ['low', 'high']"</span>)</span>
<span id="cb13-12"><a href="#cb13-12" aria-hidden="true" tabindex="-1"></a>  .pivot_table(index<span class="op">=</span><span class="st">"month"</span>, columns<span class="op">=</span><span class="st">"portfolio"</span>, values<span class="op">=</span><span class="st">"ret"</span>)</span>
<span id="cb13-13"><a href="#cb13-13" aria-hidden="true" tabindex="-1"></a>  .assign(long_short<span class="op">=</span><span class="kw">lambda</span> x: x[<span class="st">"high"</span>]<span class="op">-</span>x[<span class="st">"low"</span>])</span>
<span id="cb13-14"><a href="#cb13-14" aria-hidden="true" tabindex="-1"></a>  .merge(factors_ff3_monthly, how<span class="op">=</span><span class="st">"left"</span>, on<span class="op">=</span><span class="st">"month"</span>)</span>
<span id="cb13-15"><a href="#cb13-15" aria-hidden="true" tabindex="-1"></a>)</span></code><button title="Copy to Clipboard" class="code-copy-button"><i class="bi"></i></button></pre></div>
</div>
<p>Again, the resulting long-short strategy does not exhibit statistically significant returns.</p>
<div id="a0724b08" class="cell" data-execution_count="15">
<div class="sourceCode cell-code" id="cb14"><pre class="sourceCode python code-with-copy"><code class="sourceCode python"><span id="cb14-1"><a href="#cb14-1" aria-hidden="true" tabindex="-1"></a>model_fit <span class="op">=</span> (sm.OLS.from_formula(</span>
<span id="cb14-2"><a href="#cb14-2" aria-hidden="true" tabindex="-1"></a>    formula<span class="op">=</span><span class="st">"long_short ~ 1"</span>, </span>
<span id="cb14-3"><a href="#cb14-3" aria-hidden="true" tabindex="-1"></a>    data<span class="op">=</span>beta_longshort</span>
<span id="cb14-4"><a href="#cb14-4" aria-hidden="true" tabindex="-1"></a>  )</span>
<span id="cb14-5"><a href="#cb14-5" aria-hidden="true" tabindex="-1"></a>  .fit(cov_type<span class="op">=</span><span class="st">"HAC"</span>, cov_kwds<span class="op">=</span>{<span class="st">"maxlags"</span>: <span class="dv">1</span>})</span>
<span id="cb14-6"><a href="#cb14-6" aria-hidden="true" tabindex="-1"></a>)</span>
<span id="cb14-7"><a href="#cb14-7" aria-hidden="true" tabindex="-1"></a>prettify_result(model_fit)</span></code><button title="Copy to Clipboard" class="code-copy-button"><i class="bi"></i></button></pre></div>
<div class="cell-output cell-output-stdout">
<pre><code>OLS Model:
long_short ~ 1

Coefficients:
           Estimate  Std. Error  t-Statistic  p-Value
Intercept     0.002       0.003        0.548    0.583

Summary statistics:
- Number of observations: 695
- R-squared: 0.000, Adjusted R-squared: 0.000
- F-statistic not available
</code></pre>
</div>
</div>
<p>However, controlling for the effect of beta, the long-short portfolio yields a statistically significant negative CAPM-adjusted alpha, although the average excess stock returns should be zero according to the CAPM. The results thus provide no evidence in support of the CAPM. The negative value has been documented as the so-called betting-against-beta factor <span class="citation" data-cites="Frazzini2014">(<a href="#ref-Frazzini2014" role="doc-biblioref">Frazzini and Pedersen 2014</a>)</span>. Betting-against-beta corresponds to a strategy that shorts high-beta stocks and takes a (levered) long position in low-beta stocks. If borrowing constraints prevent investors from taking positions on the security market line they are instead incentivized to buy high-beta stocks, which leads to a relatively higher price (and therefore lower expected returns than implied by the CAPM) for such high-beta stocks. As a result, the betting-against-beta strategy earns from providing liquidity to capital-constrained investors with lower risk aversion.</p>
<div id="7f2bfaed" class="cell" data-execution_count="16">
<div class="sourceCode cell-code" id="cb16"><pre class="sourceCode python code-with-copy"><code class="sourceCode python"><span id="cb16-1"><a href="#cb16-1" aria-hidden="true" tabindex="-1"></a>model_fit <span class="op">=</span> (sm.OLS.from_formula(</span>
<span id="cb16-2"><a href="#cb16-2" aria-hidden="true" tabindex="-1"></a>    formula<span class="op">=</span><span class="st">"long_short ~ 1 + mkt_excess"</span>, </span>
<span id="cb16-3"><a href="#cb16-3" aria-hidden="true" tabindex="-1"></a>    data<span class="op">=</span>beta_longshort</span>
<span id="cb16-4"><a href="#cb16-4" aria-hidden="true" tabindex="-1"></a>  )</span>
<span id="cb16-5"><a href="#cb16-5" aria-hidden="true" tabindex="-1"></a>  .fit(cov_type<span class="op">=</span><span class="st">"HAC"</span>, cov_kwds<span class="op">=</span>{<span class="st">"maxlags"</span>: <span class="dv">1</span>})</span>
<span id="cb16-6"><a href="#cb16-6" aria-hidden="true" tabindex="-1"></a>)</span>
<span id="cb16-7"><a href="#cb16-7" aria-hidden="true" tabindex="-1"></a>prettify_result(model_fit)</span></code><button title="Copy to Clipboard" class="code-copy-button"><i class="bi"></i></button></pre></div>
<div class="cell-output cell-output-stdout">
<pre><code>OLS Model:
long_short ~ 1 + mkt_excess

Coefficients:
            Estimate  Std. Error  t-Statistic  p-Value
Intercept     -0.004       0.002        -1.93    0.054
mkt_excess     1.129       0.069        16.37    0.000

Summary statistics:
- Number of observations: 695
- R-squared: 0.438, Adjusted R-squared: 0.438
- F-statistic: 267.971 on 1 and 693 DF, p-value: 0.000
</code></pre>
</div>
</div>
<p><a href="#fig-703" class="quarto-xref">Figure&nbsp;3</a> shows the annual returns of the extreme beta portfolios we are mainly interested in. The figure illustrates no consistent striking patterns over the last years; each portfolio exhibits periods with positive and negative annual returns.</p>
<div id="cell-fig-703" class="cell" data-execution_count="17">
<div class="sourceCode cell-code" id="cb18"><pre class="sourceCode python code-with-copy"><code class="sourceCode python"><span id="cb18-1"><a href="#cb18-1" aria-hidden="true" tabindex="-1"></a>beta_longshort_year <span class="op">=</span> (beta_longshort</span>
<span id="cb18-2"><a href="#cb18-2" aria-hidden="true" tabindex="-1"></a>  .assign(year<span class="op">=</span><span class="kw">lambda</span> x: x[<span class="st">"month"</span>].dt.year)</span>
<span id="cb18-3"><a href="#cb18-3" aria-hidden="true" tabindex="-1"></a>  .groupby(<span class="st">"year"</span>)</span>
<span id="cb18-4"><a href="#cb18-4" aria-hidden="true" tabindex="-1"></a>  .aggregate(</span>
<span id="cb18-5"><a href="#cb18-5" aria-hidden="true" tabindex="-1"></a>    low<span class="op">=</span>(<span class="st">"low"</span>, <span class="kw">lambda</span> x: (<span class="dv">1</span><span class="op">+</span>x).prod()<span class="op">-</span><span class="dv">1</span>),</span>
<span id="cb18-6"><a href="#cb18-6" aria-hidden="true" tabindex="-1"></a>    high<span class="op">=</span>(<span class="st">"high"</span>, <span class="kw">lambda</span> x: (<span class="dv">1</span><span class="op">+</span>x).prod()<span class="op">-</span><span class="dv">1</span>),</span>
<span id="cb18-7"><a href="#cb18-7" aria-hidden="true" tabindex="-1"></a>    long_short<span class="op">=</span>(<span class="st">"long_short"</span>, <span class="kw">lambda</span> x: (<span class="dv">1</span><span class="op">+</span>x).prod()<span class="op">-</span><span class="dv">1</span>)</span>
<span id="cb18-8"><a href="#cb18-8" aria-hidden="true" tabindex="-1"></a>  )</span>
<span id="cb18-9"><a href="#cb18-9" aria-hidden="true" tabindex="-1"></a>  .reset_index()</span>
<span id="cb18-10"><a href="#cb18-10" aria-hidden="true" tabindex="-1"></a>  .melt(id_vars<span class="op">=</span><span class="st">"year"</span>, var_name<span class="op">=</span><span class="st">"name"</span>, value_name<span class="op">=</span><span class="st">"value"</span>)</span>
<span id="cb18-11"><a href="#cb18-11" aria-hidden="true" tabindex="-1"></a>)</span>
<span id="cb18-12"><a href="#cb18-12" aria-hidden="true" tabindex="-1"></a></span>
<span id="cb18-13"><a href="#cb18-13" aria-hidden="true" tabindex="-1"></a>plot_beta_longshort_year <span class="op">=</span> (</span>
<span id="cb18-14"><a href="#cb18-14" aria-hidden="true" tabindex="-1"></a>  ggplot(beta_longshort_year, </span>
<span id="cb18-15"><a href="#cb18-15" aria-hidden="true" tabindex="-1"></a>         aes(x<span class="op">=</span><span class="st">"year"</span>, y<span class="op">=</span><span class="st">"value"</span>, fill<span class="op">=</span><span class="st">"name"</span>)) <span class="op">+</span></span>
<span id="cb18-16"><a href="#cb18-16" aria-hidden="true" tabindex="-1"></a>  geom_col(position<span class="op">=</span><span class="st">'dodge'</span>) <span class="op">+</span></span>
<span id="cb18-17"><a href="#cb18-17" aria-hidden="true" tabindex="-1"></a>  facet_wrap(<span class="st">"~name"</span>, ncol<span class="op">=</span><span class="dv">1</span>) <span class="op">+</span></span>
<span id="cb18-18"><a href="#cb18-18" aria-hidden="true" tabindex="-1"></a>  labs(x<span class="op">=</span><span class="st">""</span>, y<span class="op">=</span><span class="st">""</span>, title<span class="op">=</span><span class="st">"Annual returns of beta portfolios"</span>) <span class="op">+</span></span>
<span id="cb18-19"><a href="#cb18-19" aria-hidden="true" tabindex="-1"></a>  scale_color_discrete(guide<span class="op">=</span><span class="va">False</span>) <span class="op">+</span></span>
<span id="cb18-20"><a href="#cb18-20" aria-hidden="true" tabindex="-1"></a>  scale_y_continuous(labels<span class="op">=</span>percent_format()) <span class="op">+</span></span>
<span id="cb18-21"><a href="#cb18-21" aria-hidden="true" tabindex="-1"></a>  theme(legend_position<span class="op">=</span><span class="st">"none"</span>)</span>
<span id="cb18-22"><a href="#cb18-22" aria-hidden="true" tabindex="-1"></a>)</span>
<span id="cb18-23"><a href="#cb18-23" aria-hidden="true" tabindex="-1"></a>plot_beta_longshort_year.draw()</span></code><button title="Copy to Clipboard" class="code-copy-button"><i class="bi"></i></button></pre></div>
<div class="cell-output cell-output-display" data-execution_count="17">
<div id="fig-703" class="quarto-float quarto-figure quarto-figure-center anchored" data-fig-pos="htb" alt="Title: Annual returns of beta portfolios. The figure shows bar charts of annual returns of long, short, and long-short beta portfolios with years on the horizontal axis and returns on the vertical axis. Each portfolio is plotted in its own facet. The long-short portfolio strategy delivers very high losses during some periods.">
<figure class="quarto-float quarto-float-fig figure">
<div aria-describedby="fig-703-caption-0ceaefa1-69ba-4598-a22c-09a6ac19f8ca">
<a href="univariate-portfolio-sorts_files/figure-html/fig-703-output-1.png" class="lightbox" data-gallery="quarto-lightbox-gallery-3" title="Figure&nbsp;3: The figure shows annual returns of beta portfolios. We construct portfolios by sorting stocks into high and low based on their estimated CAPM beta. Long short indicates a strategy that goes long into high beta stocks and short low beta stocks."><img src="univariate-portfolio-sorts_files/figure-html/fig-703-output-1.png" data-fig-pos="htb" alt="Title: Annual returns of beta portfolios. The figure shows bar charts of annual returns of long, short, and long-short beta portfolios with years on the horizontal axis and returns on the vertical axis. Each portfolio is plotted in its own facet. The long-short portfolio strategy delivers very high losses during some periods." width="640" height="400" class="figure-img"></a>
</div>
<figcaption class="quarto-float-caption-bottom quarto-float-caption quarto-float-fig" id="fig-703-caption-0ceaefa1-69ba-4598-a22c-09a6ac19f8ca">
Figure&nbsp;3: The figure shows annual returns of beta portfolios. We construct portfolios by sorting stocks into high and low based on their estimated CAPM beta. Long short indicates a strategy that goes long into high beta stocks and short low beta stocks.
</figcaption>
</figure>
</div>
</div>
</div>
<p>Overall, this chapter shows how functional programming can be leveraged to form an arbitrary number of portfolios using any sorting variable and how to evaluate the performance of the resulting portfolios. In the next chapter, we dive deeper into the many degrees of freedom that arise in the context of portfolio analysis.</p>
</section>
<section id="exercises" class="level2">
<h2 class="anchored" data-anchor-id="exercises">Exercises</h2>
<ol type="1">
<li>Take the two long-short beta strategies based on different numbers of portfolios and compare the returns. Is there a significant difference in returns? How do the Sharpe ratios compare between the strategies? Find one additional portfolio evaluation statistic and compute it.</li>
<li>We plotted the alphas of the ten beta portfolios above. Write a function that tests these estimates for significance. Which portfolios have significant alphas?</li>
<li>The analysis here is based on betas from monthly returns. However, we also computed betas from daily returns. Re-run the analysis and point out differences in the results.</li>
<li>Given the results in this chapter, can you define a long-short strategy that yields positive abnormal returns (i.e., alphas)? Plot the cumulative excess return of your strategy and the market excess return for comparison.</li>
</ol>



</section>

<div id="quarto-appendix" class="default"><section class="quarto-appendix-contents" role="doc-bibliography" id="quarto-bibliography"><h2 class="anchored quarto-appendix-heading">References</h2><div id="refs" class="references csl-bib-body hanging-indent" data-entry-spacing="0" role="list">
<div id="ref-BaliEngleMurray2016" class="csl-entry" role="listitem">
Bali, Turan G, Robert F Engle, and Scott Murray. 2016. <em><span class="nocase">Empirical asset pricing: The cross section of stock returns</span></em>. John Wiley &amp; Sons. <a href="https://doi.org/10.1002/9781118445112.stat07954">https://doi.org/10.1002/9781118445112.stat07954</a>.
</div>
<div id="ref-Frazzini2014" class="csl-entry" role="listitem">
Frazzini, Andrea, and Lasse Heje Pedersen. 2014. <span>“<span class="nocase">Betting against beta</span>.”</span> <em><span>Journal of Financial Economics</span></em> 111 (1): 1–25. <a href="https://doi.org/10.1016/j.jfineco.2013.10.005">https://doi.org/10.1016/j.jfineco.2013.10.005</a>.
</div>
<div id="ref-Newey1987" class="csl-entry" role="listitem">
Newey, Whitney K., and Kenneth D. West. 1987. <span>“<span class="nocase">A simple, positive semi-definite, heteroskedasticity and autocorrelation consistent covariance Matrix</span>.”</span> <em><span>Econometrica</span></em> 55 (3): 703–8. <a href="http://www.jstor.org/stable/1913610">http://www.jstor.org/stable/1913610</a>.
</div>
</div></section></div></main> <!-- /main -->
<div class="custom-footer">
  <div class="copyright">© Christoph Frey, Christoph Scheuch, Stefan Voigt &amp; Patrick Weiss</div>
  <a href="disclaimer.html">Disclaimer</a>
  <a href="#" id="open_preferences_center">Cookie Preferences</a>
</div>
<script id="quarto-html-after-body" type="application/javascript">
window.document.addEventListener("DOMContentLoaded", function (event) {
  const toggleBodyColorMode = (bsSheetEl) => {
    const mode = bsSheetEl.getAttribute("data-mode");
    const bodyEl = window.document.querySelector("body");
    if (mode === "dark") {
      bodyEl.classList.add("quarto-dark");
      bodyEl.classList.remove("quarto-light");
    } else {
      bodyEl.classList.add("quarto-light");
      bodyEl.classList.remove("quarto-dark");
    }
  }
  const toggleBodyColorPrimary = () => {
    const bsSheetEl = window.document.querySelector("link#quarto-bootstrap");
    if (bsSheetEl) {
      toggleBodyColorMode(bsSheetEl);
    }
  }
  toggleBodyColorPrimary();  
  const icon = "";
  const anchorJS = new window.AnchorJS();
  anchorJS.options = {
    placement: 'right',
    icon: icon
  };
  anchorJS.add('.anchored');
  const isCodeAnnotation = (el) => {
    for (const clz of el.classList) {
      if (clz.startsWith('code-annotation-')) {                     
        return true;
      }
    }
    return false;
  }
  const onCopySuccess = function(e) {
    // button target
    const button = e.trigger;
    // don't keep focus
    button.blur();
    // flash "checked"
    button.classList.add('code-copy-button-checked');
    var currentTitle = button.getAttribute("title");
    button.setAttribute("title", "Copied!");
    let tooltip;
    if (window.bootstrap) {
      button.setAttribute("data-bs-toggle", "tooltip");
      button.setAttribute("data-bs-placement", "left");
      button.setAttribute("data-bs-title", "Copied!");
      tooltip = new bootstrap.Tooltip(button, 
        { trigger: "manual", 
          customClass: "code-copy-button-tooltip",
          offset: [0, -8]});
      tooltip.show();    
    }
    setTimeout(function() {
      if (tooltip) {
        tooltip.hide();
        button.removeAttribute("data-bs-title");
        button.removeAttribute("data-bs-toggle");
        button.removeAttribute("data-bs-placement");
      }
      button.setAttribute("title", currentTitle);
      button.classList.remove('code-copy-button-checked');
    }, 1000);
    // clear code selection
    e.clearSelection();
  }
  const getTextToCopy = function(trigger) {
      const codeEl = trigger.previousElementSibling.cloneNode(true);
      for (const childEl of codeEl.children) {
        if (isCodeAnnotation(childEl)) {
          childEl.remove();
        }
      }
      return codeEl.innerText;
  }
  const clipboard = new window.ClipboardJS('.code-copy-button:not([data-in-quarto-modal])', {
    text: getTextToCopy
  });
  clipboard.on('success', onCopySuccess);
  if (window.document.getElementById('quarto-embedded-source-code-modal')) {
    // For code content inside modals, clipBoardJS needs to be initialized with a container option
    // TODO: Check when it could be a function (https://github.com/zenorocha/clipboard.js/issues/860)
    const clipboardModal = new window.ClipboardJS('.code-copy-button[data-in-quarto-modal]', {
      text: getTextToCopy,
      container: window.document.getElementById('quarto-embedded-source-code-modal')
    });
    clipboardModal.on('success', onCopySuccess);
  }
    var localhostRegex = new RegExp(/^(?:http|https):\/\/localhost\:?[0-9]*\//);
    var mailtoRegex = new RegExp(/^mailto:/);
      var filterRegex = new RegExp("^(?:http:|https:)\/\/www\.tidy-finance\.org");
    var isInternal = (href) => {
        return filterRegex.test(href) || localhostRegex.test(href) || mailtoRegex.test(href);
    }
    // Inspect non-navigation links and adorn them if external
 	var links = window.document.querySelectorAll('a[href]:not(.nav-link):not(.navbar-brand):not(.toc-action):not(.sidebar-link):not(.sidebar-item-toggle):not(.pagination-link):not(.no-external):not([aria-hidden]):not(.dropdown-item):not(.quarto-navigation-tool):not(.about-link)');
    for (var i=0; i<links.length; i++) {
      const link = links[i];
      if (!isInternal(link.href)) {
          // target, if specified
          link.setAttribute("target", "_blank");
          if (link.getAttribute("rel") === null) {
            link.setAttribute("rel", "noopener");
          }
      }
    }
  function tippyHover(el, contentFn, onTriggerFn, onUntriggerFn) {
    const config = {
      allowHTML: true,
      maxWidth: 500,
      delay: 100,
      arrow: false,
      appendTo: function(el) {
          return el.parentElement;
      },
      interactive: true,
      interactiveBorder: 10,
      theme: 'quarto',
      placement: 'bottom-start',
    };
    if (contentFn) {
      config.content = contentFn;
    }
    if (onTriggerFn) {
      config.onTrigger = onTriggerFn;
    }
    if (onUntriggerFn) {
      config.onUntrigger = onUntriggerFn;
    }
    window.tippy(el, config); 
  }
  const noterefs = window.document.querySelectorAll('a[role="doc-noteref"]');
  for (var i=0; i<noterefs.length; i++) {
    const ref = noterefs[i];
    tippyHover(ref, function() {
      // use id or data attribute instead here
      let href = ref.getAttribute('data-footnote-href') || ref.getAttribute('href');
      try { href = new URL(href).hash; } catch {}
      const id = href.replace(/^#\/?/, "");
      const note = window.document.getElementById(id);
      return note.innerHTML;
    });
  }
  const xrefs = window.document.querySelectorAll('a.quarto-xref');
  const processXRef = (id, note) => {
    // Strip column container classes
    const stripColumnClz = (el) => {
      el.classList.remove("page-full", "page-columns");
      if (el.children) {
        for (const child of el.children) {
          stripColumnClz(child);
        }
      }
    }
    stripColumnClz(note)
    if (id === null || id.startsWith('sec-')) {
      // Special case sections, only their first couple elements
      const container = document.createElement("div");
      if (note.children && note.children.length > 2) {
        container.appendChild(note.children[0].cloneNode(true));
        for (let i = 1; i < note.children.length; i++) {
          const child = note.children[i];
          if (child.tagName === "P" && child.innerText === "") {
            continue;
          } else {
            container.appendChild(child.cloneNode(true));
            break;
          }
        }
        if (window.Quarto?.typesetMath) {
          window.Quarto.typesetMath(container);
        }
        return container.innerHTML
      } else {
        if (window.Quarto?.typesetMath) {
          window.Quarto.typesetMath(note);
        }
        return note.innerHTML;
      }
    } else {
      // Remove any anchor links if they are present
      const anchorLink = note.querySelector('a.anchorjs-link');
      if (anchorLink) {
        anchorLink.remove();
      }
      if (window.Quarto?.typesetMath) {
        window.Quarto.typesetMath(note);
      }
      return note.innerHTML;
    }
  }
  for (var i=0; i<xrefs.length; i++) {
    const xref = xrefs[i];
    tippyHover(xref, undefined, function(instance) {
      instance.disable();
      let url = xref.getAttribute('href');
      let hash = undefined; 
      if (url.startsWith('#')) {
        hash = url;
      } else {
        try { hash = new URL(url).hash; } catch {}
      }
      if (hash) {
        const id = hash.replace(/^#\/?/, "");
        const note = window.document.getElementById(id);
        if (note !== null) {
          try {
            const html = processXRef(id, note.cloneNode(true));
            instance.setContent(html);
          } finally {
            instance.enable();
            instance.show();
          }
        } else {
          // See if we can fetch this
          fetch(url.split('#')[0])
          .then(res => res.text())
          .then(html => {
            const parser = new DOMParser();
            const htmlDoc = parser.parseFromString(html, "text/html");
            const note = htmlDoc.getElementById(id);
            if (note !== null) {
              const html = processXRef(id, note);
              instance.setContent(html);
            } 
          }).finally(() => {
            instance.enable();
            instance.show();
          });
        }
      } else {
        // See if we can fetch a full url (with no hash to target)
        // This is a special case and we should probably do some content thinning / targeting
        fetch(url)
        .then(res => res.text())
        .then(html => {
          const parser = new DOMParser();
          const htmlDoc = parser.parseFromString(html, "text/html");
          const note = htmlDoc.querySelector('main.content');
          if (note !== null) {
            // This should only happen for chapter cross references
            // (since there is no id in the URL)
            // remove the first header
            if (note.children.length > 0 && note.children[0].tagName === "HEADER") {
              note.children[0].remove();
            }
            const html = processXRef(null, note);
            instance.setContent(html);
          } 
        }).finally(() => {
          instance.enable();
          instance.show();
        });
      }
    }, function(instance) {
    });
  }
      let selectedAnnoteEl;
      const selectorForAnnotation = ( cell, annotation) => {
        let cellAttr = 'data-code-cell="' + cell + '"';
        let lineAttr = 'data-code-annotation="' +  annotation + '"';
        const selector = 'span[' + cellAttr + '][' + lineAttr + ']';
        return selector;
      }
      const selectCodeLines = (annoteEl) => {
        const doc = window.document;
        const targetCell = annoteEl.getAttribute("data-target-cell");
        const targetAnnotation = annoteEl.getAttribute("data-target-annotation");
        const annoteSpan = window.document.querySelector(selectorForAnnotation(targetCell, targetAnnotation));
        const lines = annoteSpan.getAttribute("data-code-lines").split(",");
        const lineIds = lines.map((line) => {
          return targetCell + "-" + line;
        })
        let top = null;
        let height = null;
        let parent = null;
        if (lineIds.length > 0) {
            //compute the position of the single el (top and bottom and make a div)
            const el = window.document.getElementById(lineIds[0]);
            top = el.offsetTop;
            height = el.offsetHeight;
            parent = el.parentElement.parentElement;
          if (lineIds.length > 1) {
            const lastEl = window.document.getElementById(lineIds[lineIds.length - 1]);
            const bottom = lastEl.offsetTop + lastEl.offsetHeight;
            height = bottom - top;
          }
          if (top !== null && height !== null && parent !== null) {
            // cook up a div (if necessary) and position it 
            let div = window.document.getElementById("code-annotation-line-highlight");
            if (div === null) {
              div = window.document.createElement("div");
              div.setAttribute("id", "code-annotation-line-highlight");
              div.style.position = 'absolute';
              parent.appendChild(div);
            }
            div.style.top = top - 2 + "px";
            div.style.height = height + 4 + "px";
            div.style.left = 0;
            let gutterDiv = window.document.getElementById("code-annotation-line-highlight-gutter");
            if (gutterDiv === null) {
              gutterDiv = window.document.createElement("div");
              gutterDiv.setAttribute("id", "code-annotation-line-highlight-gutter");
              gutterDiv.style.position = 'absolute';
              const codeCell = window.document.getElementById(targetCell);
              const gutter = codeCell.querySelector('.code-annotation-gutter');
              gutter.appendChild(gutterDiv);
            }
            gutterDiv.style.top = top - 2 + "px";
            gutterDiv.style.height = height + 4 + "px";
          }
          selectedAnnoteEl = annoteEl;
        }
      };
      const unselectCodeLines = () => {
        const elementsIds = ["code-annotation-line-highlight", "code-annotation-line-highlight-gutter"];
        elementsIds.forEach((elId) => {
          const div = window.document.getElementById(elId);
          if (div) {
            div.remove();
          }
        });
        selectedAnnoteEl = undefined;
      };
        // Handle positioning of the toggle
    window.addEventListener(
      "resize",
      throttle(() => {
        elRect = undefined;
        if (selectedAnnoteEl) {
          selectCodeLines(selectedAnnoteEl);
        }
      }, 10)
    );
    function throttle(fn, ms) {
    let throttle = false;
    let timer;
      return (...args) => {
        if(!throttle) { // first call gets through
            fn.apply(this, args);
            throttle = true;
        } else { // all the others get throttled
            if(timer) clearTimeout(timer); // cancel #2
            timer = setTimeout(() => {
              fn.apply(this, args);
              timer = throttle = false;
            }, ms);
        }
      };
    }
      // Attach click handler to the DT
      const annoteDls = window.document.querySelectorAll('dt[data-target-cell]');
      for (const annoteDlNode of annoteDls) {
        annoteDlNode.addEventListener('click', (event) => {
          const clickedEl = event.target;
          if (clickedEl !== selectedAnnoteEl) {
            unselectCodeLines();
            const activeEl = window.document.querySelector('dt[data-target-cell].code-annotation-active');
            if (activeEl) {
              activeEl.classList.remove('code-annotation-active');
            }
            selectCodeLines(clickedEl);
            clickedEl.classList.add('code-annotation-active');
          } else {
            // Unselect the line
            unselectCodeLines();
            clickedEl.classList.remove('code-annotation-active');
          }
        });
      }
  const findCites = (el) => {
    const parentEl = el.parentElement;
    if (parentEl) {
      const cites = parentEl.dataset.cites;
      if (cites) {
        return {
          el,
          cites: cites.split(' ')
        };
      } else {
        return findCites(el.parentElement)
      }
    } else {
      return undefined;
    }
  };
  var bibliorefs = window.document.querySelectorAll('a[role="doc-biblioref"]');
  for (var i=0; i<bibliorefs.length; i++) {
    const ref = bibliorefs[i];
    const citeInfo = findCites(ref);
    if (citeInfo) {
      tippyHover(citeInfo.el, function() {
        var popup = window.document.createElement('div');
        citeInfo.cites.forEach(function(cite) {
          var citeDiv = window.document.createElement('div');
          citeDiv.classList.add('hanging-indent');
          citeDiv.classList.add('csl-entry');
          var biblioDiv = window.document.getElementById('ref-' + cite);
          if (biblioDiv) {
            citeDiv.innerHTML = biblioDiv.innerHTML;
          }
          popup.appendChild(citeDiv);
        });
        return popup.innerHTML;
      });
    }
  }
});
</script>
<nav class="page-navigation">
  <div class="nav-page nav-page-previous">
      <a href="../python/beta-estimation.html" class="pagination-link  aria-label=" beta="" estimation"="">
        <i class="bi bi-arrow-left-short"></i> <span class="nav-page-text">Beta Estimation</span>
      </a>          
  </div>
  <div class="nav-page nav-page-next">
      <a href="../python/size-sorts-and-p-hacking.html" class="pagination-link" aria-label="Size Sorts and p-Hacking">
        <span class="nav-page-text">Size Sorts and p-Hacking</span> <i class="bi bi-arrow-right-short"></i>
      </a>
  </div>
</nav>
</div> <!-- /content -->
<footer class="footer">
  <div class="nav-footer">
    <div class="nav-footer-left">
      &nbsp;
    </div>   
    <div class="nav-footer-center">

<div class="toc-actions d-sm-block d-md-none"><ul><li><a href="https://github.com/tidy-finance/website/blob/main/python/univariate-portfolio-sorts.qmd" class="toc-action"><i class="bi bi-github"></i>View source</a></li></ul></div></div>
    <div class="nav-footer-right">
      &nbsp;
    </div>
  </div>
</footer>
<<<<<<< HEAD
<script>var lightboxQuarto = GLightbox({"descPosition":"bottom","openEffect":"zoom","selector":".lightbox","loop":false,"closeEffect":"zoom"});
window.onload = () => {
  lightboxQuarto.on('slide_before_load', (data) => {
    const { slideIndex, slideNode, slideConfig, player, trigger } = data;
    const href = trigger.getAttribute('href');
    if (href !== null) {
      const imgEl = window.document.querySelector(`a[href="${href}"] img`);
      if (imgEl !== null) {
        const srcAttr = imgEl.getAttribute("src");
        if (srcAttr && srcAttr.startsWith("data:")) {
          slideConfig.href = srcAttr;
=======
<script>var lightboxQuarto = GLightbox({"descPosition":"bottom","loop":false,"closeEffect":"zoom","selector":".lightbox","openEffect":"zoom"});
(function() {
  let previousOnload = window.onload;
  window.onload = () => {
    if (previousOnload) {
      previousOnload();
    }
    lightboxQuarto.on('slide_before_load', (data) => {
      const { slideIndex, slideNode, slideConfig, player, trigger } = data;
      const href = trigger.getAttribute('href');
      if (href !== null) {
        const imgEl = window.document.querySelector(`a[href="${href}"] img`);
        if (imgEl !== null) {
          const srcAttr = imgEl.getAttribute("src");
          if (srcAttr && srcAttr.startsWith("data:")) {
            slideConfig.href = srcAttr;
          }
>>>>>>> 32530425
        }
      } 
    });
  
    lightboxQuarto.on('slide_after_load', (data) => {
      const { slideIndex, slideNode, slideConfig, player, trigger } = data;
      if (window.Quarto?.typesetMath) {
        window.Quarto.typesetMath(slideNode);
      }
    });
  
  };
  
})();
          </script>




<script src="../site_libs/quarto-html/zenscroll-min.js"></script>
</body></html><|MERGE_RESOLUTION|>--- conflicted
+++ resolved
@@ -2,11 +2,7 @@
 <html xmlns="http://www.w3.org/1999/xhtml" lang="en" xml:lang="en"><head>
 
 <meta charset="utf-8">
-<<<<<<< HEAD
-<meta name="generator" content="quarto-1.4.537">
-=======
 <meta name="generator" content="quarto-1.5.45">
->>>>>>> 32530425
 
 <meta name="viewport" content="width=device-width, initial-scale=1.0, user-scalable=yes">
 
@@ -1042,6 +1038,11 @@
     for (var i=0; i<links.length; i++) {
       const link = links[i];
       if (!isInternal(link.href)) {
+        // undo the damage that might have been done by quarto-nav.js in the case of
+        // links that we want to consider external
+        if (link.dataset.originalHref !== undefined) {
+          link.href = link.dataset.originalHref;
+        }
           // target, if specified
           link.setAttribute("target", "_blank");
           if (link.getAttribute("rel") === null) {
@@ -1083,7 +1084,11 @@
       try { href = new URL(href).hash; } catch {}
       const id = href.replace(/^#\/?/, "");
       const note = window.document.getElementById(id);
-      return note.innerHTML;
+      if (note) {
+        return note.innerHTML;
+      } else {
+        return "";
+      }
     });
   }
   const xrefs = window.document.querySelectorAll('a.quarto-xref');
@@ -1131,7 +1136,12 @@
       if (window.Quarto?.typesetMath) {
         window.Quarto.typesetMath(note);
       }
-      return note.innerHTML;
+      // TODO in 1.5, we should make sure this works without a callout special case
+      if (note.classList.contains("callout")) {
+        return note.outerHTML;
+      } else {
+        return note.innerHTML;
+      }
     }
   }
   for (var i=0; i<xrefs.length; i++) {
@@ -1354,7 +1364,7 @@
 </script>
 <nav class="page-navigation">
   <div class="nav-page nav-page-previous">
-      <a href="../python/beta-estimation.html" class="pagination-link  aria-label=" beta="" estimation"="">
+      <a href="../python/beta-estimation.html" class="pagination-link" aria-label="Beta Estimation">
         <i class="bi bi-arrow-left-short"></i> <span class="nav-page-text">Beta Estimation</span>
       </a>          
   </div>
@@ -1378,19 +1388,6 @@
     </div>
   </div>
 </footer>
-<<<<<<< HEAD
-<script>var lightboxQuarto = GLightbox({"descPosition":"bottom","openEffect":"zoom","selector":".lightbox","loop":false,"closeEffect":"zoom"});
-window.onload = () => {
-  lightboxQuarto.on('slide_before_load', (data) => {
-    const { slideIndex, slideNode, slideConfig, player, trigger } = data;
-    const href = trigger.getAttribute('href');
-    if (href !== null) {
-      const imgEl = window.document.querySelector(`a[href="${href}"] img`);
-      if (imgEl !== null) {
-        const srcAttr = imgEl.getAttribute("src");
-        if (srcAttr && srcAttr.startsWith("data:")) {
-          slideConfig.href = srcAttr;
-=======
 <script>var lightboxQuarto = GLightbox({"descPosition":"bottom","loop":false,"closeEffect":"zoom","selector":".lightbox","openEffect":"zoom"});
 (function() {
   let previousOnload = window.onload;
@@ -1408,7 +1405,6 @@
           if (srcAttr && srcAttr.startsWith("data:")) {
             slideConfig.href = srcAttr;
           }
->>>>>>> 32530425
         }
       } 
     });
