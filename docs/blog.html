--- conflicted
+++ resolved
@@ -2,7 +2,7 @@
 <html xmlns="http://www.w3.org/1999/xhtml" lang="en" xml:lang="en"><head>
 
 <meta charset="utf-8">
-<meta name="generator" content="quarto-1.4.526">
+<meta name="generator" content="quarto-1.4.533">
 
 <meta name="viewport" content="width=device-width, initial-scale=1.0, user-scalable=yes">
 
@@ -131,6 +131,33 @@
 
   <script src="https://polyfill.io/v3/polyfill.min.js?features=es6"></script>
   <script src="https://cdn.jsdelivr.net/npm/mathjax@3/es5/tex-chtml-full.js" type="text/javascript"></script>
+
+<script type="text/javascript">
+const typesetMath = (el) => {
+  if (window.MathJax) {
+    // MathJax Typeset
+    window.MathJax.typeset([el]);
+  } else if (window.katex) {
+    // KaTeX Render
+    var mathElements = el.getElementsByClassName("math");
+    var macros = [];
+    for (var i = 0; i < mathElements.length; i++) {
+      var texText = mathElements[i].firstChild;
+      if (mathElements[i].tagName == "SPAN") {
+        window.katex.render(texText.data, mathElements[i], {
+          displayMode: mathElements[i].classList.contains('display'),
+          throwOnError: false,
+          macros: macros,
+          fleqn: false
+        });
+      }
+    }
+  }
+}
+window.Quarto = {
+  typesetMath
+};
+</script>
 
 <link rel="stylesheet" href="styling/styles.css">
 <link rel="alternate" type="application/rss+xml" title="Tidy Finance Blog" href="blog.xml" data-external="1"><meta property="og:title" content="Tidy Finance Blog">
@@ -205,11 +232,7 @@
 <!-- margin-sidebar -->
     <div id="quarto-margin-sidebar" class="sidebar margin-sidebar">
         
-<<<<<<< HEAD
-    <h5 class="quarto-listing-category-title">Categories</h5><div class="quarto-listing-category category-default"><div class="category" data-category="">All <span class="quarto-category-count">(10)</span></div><div class="category" data-category="Conferences">Conferences <span class="quarto-category-count">(1)</span></div><div class="category" data-category="Data">Data <span class="quarto-category-count">(4)</span></div><div class="category" data-category="Market microstructure">Market microstructure <span class="quarto-category-count">(1)</span></div><div class="category" data-category="Op-Ed">Op-Ed <span class="quarto-category-count">(1)</span></div><div class="category" data-category="R">R <span class="quarto-category-count">(7)</span></div><div class="category" data-category="Recommender System">Recommender System <span class="quarto-category-count">(1)</span></div><div class="category" data-category="Replications">Replications <span class="quarto-category-count">(2)</span></div><div class="category" data-category="Workshops">Workshops <span class="quarto-category-count">(1)</span></div><div class="category" data-category="data.table">data.table <span class="quarto-category-count">(1)</span></div></div></div>
-=======
     <h5 class="quarto-listing-category-title">Categories</h5><div class="quarto-listing-category category-default"><div class="category" data-category="">All <span class="quarto-category-count">(10)</span></div><div class="category" data-category="Conferences">Conferences <span class="quarto-category-count">(1)</span></div><div class="category" data-category="Data">Data <span class="quarto-category-count">(5)</span></div><div class="category" data-category="Op-Ed">Op-Ed <span class="quarto-category-count">(1)</span></div><div class="category" data-category="R">R <span class="quarto-category-count">(7)</span></div><div class="category" data-category="Recommender System">Recommender System <span class="quarto-category-count">(1)</span></div><div class="category" data-category="Replications">Replications <span class="quarto-category-count">(2)</span></div><div class="category" data-category="Workshops">Workshops <span class="quarto-category-count">(1)</span></div></div></div>
->>>>>>> 1e28ea80
 <!-- main -->
 <main class="content column-page-left" id="quarto-document-content">
 
@@ -239,9 +262,6 @@
 
 <div class="quarto-listing quarto-listing-container-grid" id="listing-listing">
 <div class="list grid quarto-listing-cols-3">
-<<<<<<< HEAD
-<div class="g-col-1" data-index="0" data-categories="Data,Replications,R" data-listing-date-sort="1696197600000" data-listing-file-modified-sort="1697547699360" data-listing-date-modified-sort="NaN" data-listing-reading-time-sort="7" data-listing-word-count-sort="1275">
-=======
 <div class="g-col-1" data-index="0" data-categories="Data,R" data-listing-date-sort="1703199600000" data-listing-file-modified-sort="1704214444459" data-listing-date-modified-sort="NaN" data-listing-reading-time-sort="10" data-listing-word-count-sort="1905">
 <a href="./blog/using-duckdb-with-wrds/index.html" class="quarto-grid-link">
 <div class="quarto-grid-item card h-100 card-left">
@@ -279,7 +299,6 @@
 </a>
 </div>
 <div class="g-col-1" data-index="1" data-categories="Data,Replications,R" data-listing-date-sort="1696197600000" data-listing-file-modified-sort="1704202304643" data-listing-date-modified-sort="NaN" data-listing-reading-time-sort="7" data-listing-word-count-sort="1275">
->>>>>>> 1e28ea80
 <a href="./blog/fama-french-three-vs-five-factors/index.html" class="quarto-grid-link">
 <div class="quarto-grid-item card h-100 card-left">
 <p class="card-img-top">
@@ -318,11 +337,7 @@
 </div>
 </a>
 </div>
-<<<<<<< HEAD
-<div class="g-col-1" data-index="1" data-categories="Data,R" data-listing-date-sort="1695679200000" data-listing-file-modified-sort="1698672520994" data-listing-date-modified-sort="NaN" data-listing-reading-time-sort="12" data-listing-word-count-sort="2218">
-=======
 <div class="g-col-1" data-index="2" data-categories="Data,R" data-listing-date-sort="1695679200000" data-listing-file-modified-sort="1704202305177" data-listing-date-modified-sort="NaN" data-listing-reading-time-sort="12" data-listing-word-count-sort="2218">
->>>>>>> 1e28ea80
 <a href="./blog/tidy-finance-dummy-data/index.html" class="quarto-grid-link">
 <div class="quarto-grid-item card h-100 card-left">
 <p class="card-img-top">
@@ -358,11 +373,7 @@
 </div>
 </a>
 </div>
-<<<<<<< HEAD
-<div class="g-col-1" data-index="2" data-categories="Data,R" data-listing-date-sort="1686693600000" data-listing-file-modified-sort="1697547699329" data-listing-date-modified-sort="NaN" data-listing-reading-time-sort="37" data-listing-word-count-sort="7302">
-=======
 <div class="g-col-1" data-index="3" data-categories="Data,R" data-listing-date-sort="1686693600000" data-listing-file-modified-sort="1704202304610" data-listing-date-modified-sort="NaN" data-listing-reading-time-sort="37" data-listing-word-count-sort="7302">
->>>>>>> 1e28ea80
 <a href="./blog/convert-raw-trace-data/index.html" class="quarto-grid-link">
 <div class="quarto-grid-item card h-100 card-left">
 <p class="card-img-top">
@@ -398,11 +409,7 @@
 </div>
 </a>
 </div>
-<<<<<<< HEAD
-<div class="g-col-1" data-index="3" data-categories="Recommender System,R" data-listing-date-sort="1684706400000" data-listing-file-modified-sort="1697697217251" data-listing-date-modified-sort="NaN" data-listing-reading-time-sort="13" data-listing-word-count-sort="2406">
-=======
 <div class="g-col-1" data-index="4" data-categories="Recommender System,R" data-listing-date-sort="1684706400000" data-listing-file-modified-sort="1704202304699" data-listing-date-modified-sort="NaN" data-listing-reading-time-sort="13" data-listing-word-count-sort="2406">
->>>>>>> 1e28ea80
 <a href="./blog/tidy-collaborative-filtering/index.html" class="quarto-grid-link">
 <div class="quarto-grid-item card h-100 card-left">
 <p class="card-img-top">
@@ -438,11 +445,7 @@
 </div>
 </a>
 </div>
-<<<<<<< HEAD
-<div class="g-col-1" data-index="4" data-categories="Replications,R" data-listing-date-sort="1683669600000" data-listing-file-modified-sort="1696418548170" data-listing-date-modified-sort="NaN" data-listing-reading-time-sort="39" data-listing-word-count-sort="7676">
-=======
 <div class="g-col-1" data-index="5" data-categories="Replications,R" data-listing-date-sort="1683669600000" data-listing-file-modified-sort="1704202304698" data-listing-date-modified-sort="NaN" data-listing-reading-time-sort="39" data-listing-word-count-sort="7676">
->>>>>>> 1e28ea80
 <a href="./blog/nse-portfolio-sorts/index.html" class="quarto-grid-link">
 <div class="quarto-grid-item card h-100 card-left">
 <p class="card-img-top">
@@ -478,11 +481,7 @@
 </div>
 </a>
 </div>
-<<<<<<< HEAD
-<div class="g-col-1" data-index="5" data-categories="Data,R" data-listing-date-sort="1676415600000" data-listing-file-modified-sort="1697547699402" data-listing-date-modified-sort="NaN" data-listing-reading-time-sort="8" data-listing-word-count-sort="1402">
-=======
 <div class="g-col-1" data-index="6" data-categories="Data,R" data-listing-date-sort="1676415600000" data-listing-file-modified-sort="1704202304670" data-listing-date-modified-sort="NaN" data-listing-reading-time-sort="8" data-listing-word-count-sort="1402">
->>>>>>> 1e28ea80
 <a href="./blog/historical-sp-500-total-return/index.html" class="quarto-grid-link">
 <div class="quarto-grid-item card h-100 card-left">
 <p class="card-img-top">
@@ -518,48 +517,6 @@
 </div>
 </a>
 </div>
-<<<<<<< HEAD
-<div class="g-col-1" data-index="6" data-categories="Market microstructure,R,data.table" data-listing-date-sort="1676415600000" data-listing-file-modified-sort="1704188490558" data-listing-date-modified-sort="NaN" data-listing-reading-time-sort="74" data-listing-word-count-sort="14762">
-<a href="./blog/tidy-market-microstructure/index.html" class="quarto-grid-link">
-<div class="quarto-grid-item card h-100 card-left">
-<p class="card-img-top">
-<img src="./blog/tidy-market-microstructure/thumbnail.png" class="thumbnail-image card-img" style="height: 150px;" alt="Cartoon of robots and humans trying to make sense of green stock price charts on black background. Created with DALL-E 3.">
-</p>
-<div class="card-body post-contents">
-<h5 class="no-anchor card-title listing-title">
-Tidy Market Microstructure
-</h5>
-<div class="listing-reading-time card-text text-muted">
-74 min
-</div>
-<div class="listing-categories">
-<div class="listing-category" onclick="window.quartoListingCategory('Market microstructure'); return false;">
-Market microstructure
-</div>
-<div class="listing-category" onclick="window.quartoListingCategory('R'); return false;">
-R
-</div>
-<div class="listing-category" onclick="window.quartoListingCategory('data.table'); return false;">
-data.table
-</div>
-</div>
-<div class="card-text listing-description">
-A beginner’s guide to market quality measurement in high-frequency data
-</div>
-<div class="card-attribution card-text-small justify">
-<div class="listing-author">
-Björn Hagströmer, Niklas Landsberg
-</div>
-<div class="listing-date">
-Feb 15, 2023
-</div>
-</div>
-</div>
-</div>
-</a>
-</div>
-=======
->>>>>>> 1e28ea80
 <div class="g-col-1" data-index="7" data-categories="Op-Ed" data-listing-date-sort="1673823600000" data-listing-file-modified-sort="1695806553946" data-listing-date-modified-sort="NaN" data-listing-reading-time-sort="5" data-listing-word-count-sort="934">
 <a href="./blog/op-ed-tidy-finance/index.html" class="quarto-grid-link">
 <div class="quarto-grid-item card h-100 card-left">
@@ -810,27 +767,6 @@
       }
     }
     stripColumnClz(note)
-    const typesetMath = (el) => {
-      if (window.MathJax) {
-        // MathJax Typeset
-        window.MathJax.typeset([el]);
-      } else if (window.katex) {
-        // KaTeX Render
-        var mathElements = el.getElementsByClassName("math");
-        var macros = [];
-        for (var i = 0; i < mathElements.length; i++) {
-          var texText = mathElements[i].firstChild;
-          if (mathElements[i].tagName == "SPAN") {
-            window.katex.render(texText.data, mathElements[i], {
-              displayMode: mathElements[i].classList.contains('display'),
-              throwOnError: false,
-              macros: macros,
-              fleqn: false
-            });
-          }
-        }
-      }
-    }
     if (id === null || id.startsWith('sec-')) {
       // Special case sections, only their first couple elements
       const container = document.createElement("div");
@@ -845,10 +781,14 @@
             break;
           }
         }
-        typesetMath(container);
+        if (window.Quarto?.typesetMath) {
+          window.Quarto.typesetMath(container);
+        }
         return container.innerHTML
       } else {
-        typesetMath(note);
+        if (window.Quarto?.typesetMath) {
+          window.Quarto.typesetMath(note);
+        }
         return note.innerHTML;
       }
     } else {
@@ -857,7 +797,9 @@
       if (anchorLink) {
         anchorLink.remove();
       }
-      typesetMath(note);
+      if (window.Quarto?.typesetMath) {
+        window.Quarto.typesetMath(note);
+      }
       return note.innerHTML;
     }
   }
