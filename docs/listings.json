[
  {
    "listing": "/blog.html",
    "items": [
<<<<<<< HEAD
      "/blog/gu-kelly-xiu-replication/index.html",
=======
      "/blog/fast-portfolio-sorts/index.html",
>>>>>>> 32530425
      "/blog/cir-calibration/index.html",
      "/blog/crsp-v2-update/index.html",
      "/blog/r-tidyfinance-0-1-0/index.html",
      "/blog/tidy-market-microstructure/index.html",
      "/blog/using-duckdb-with-wrds/index.html",
      "/blog/fama-french-three-vs-five-factors/index.html",
      "/blog/tidy-finance-dummy-data/index.html",
      "/blog/convert-raw-trace-data/index.html",
      "/blog/tidy-collaborative-filtering/index.html",
      "/blog/nse-portfolio-sorts/index.html",
      "/blog/historical-sp-500-total-return/index.html",
      "/blog/op-ed-tidy-finance/index.html",
      "/blog/workshops-for-ukraine/index.html",
      "/blog/user-conference-2022/index.html"
    ]
  }
]<|MERGE_RESOLUTION|>--- conflicted
+++ resolved
@@ -2,11 +2,7 @@
   {
     "listing": "/blog.html",
     "items": [
-<<<<<<< HEAD
-      "/blog/gu-kelly-xiu-replication/index.html",
-=======
       "/blog/fast-portfolio-sorts/index.html",
->>>>>>> 32530425
       "/blog/cir-calibration/index.html",
       "/blog/crsp-v2-update/index.html",
       "/blog/r-tidyfinance-0-1-0/index.html",
