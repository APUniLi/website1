--- conflicted
+++ resolved
@@ -1,5 +1,3 @@
-<<<<<<< HEAD
-=======
 @incollection{RobertsWhited2013,
 title = {Endogeneity in Empirical Corporate Finance},
 author = {Roberts, Michael R. and Whited, Toni},
@@ -10,19 +8,6 @@
 publisher = {Elsevier},
 url = {https://EconPapers.repec.org/RePEc:eee:finchp:2-a-493-572}
 }
-@article{FamaFrench1997,
-title = {Industry costs of equity},
-journal = {Journal of Financial Economics},
-volume = {43},
-number = {2},
-pages = {153-193},
-year = {1997},
-issn = {0304-405X},
-doi = {https://doi.org/10.1016/S0304-405X(96)00896-3},
-url = {https://www.sciencedirect.com/science/article/pii/S0304405X96008963},
-author = {Eugene F. Fama and Kenneth R. French}
-}
->>>>>>> 471ee664
 @techreport{AbadieEtAl2017,
 	title        = {{When should you adjust standard errors for clustering?}},
 	author       = {Abadie, Alberto and Athey, Susan and Imbens, Guido W and Wooldridge, Jeffrey},
