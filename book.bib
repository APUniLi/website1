--- conflicted
+++ resolved
@@ -1255,7 +1255,6 @@
 	pages        = {301--320},
 	url          = {https://www.jstor.org/stable/3647580}
 }
-<<<<<<< HEAD
 @article{Chen2022,
 url = {http://dx.doi.org/10.1561/104.00000112},
 year = {2022},
@@ -1268,7 +1267,6 @@
 pages = {207-264},
 author = {Andrew Y. Chen and Tom Zimmermann}
 }
-=======
 @article{Seltzer2022,
   title={Climate regulatory risk and corporate bonds},
   author={Seltzer, Lee H and Starks, Laura and Zhu, Qifei},
@@ -1301,5 +1299,4 @@
   year={2021},
   publisher={Cambridge University Press},
   url={https://doi.org/10.1017/S0022109020000757}
-}
->>>>>>> 1a4987c0
+}