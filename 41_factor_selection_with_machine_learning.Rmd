--- conflicted
+++ resolved
@@ -134,14 +134,10 @@
   coord_flip() +
   labs(
     x = NULL, y = NULL,
-<<<<<<< HEAD
-    title = "Industry excess return distribution (in %)"
+    title = "Excess return distributions by industry in percent"
   ) +
    scale_y_continuous(
     labels = percent
-=======
-    title = "Excess return distributions by industry in percent"
->>>>>>> c49bcd4e
   )
 ```
 
