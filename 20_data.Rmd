--- conflicted
+++ resolved
@@ -168,11 +168,7 @@
   )
 ```
 
-<<<<<<< HEAD
 To download other time series, we just have to look it up on the FRED website and extract the corresponding key from the address. For instance, the produce price index for gold ores can be found under the [PCU2122212122210](https://fred.stlouisfed.org/series/) key. The `tidyquant` package provides access to around 10,000 time series of the FRED database. If your desired time series is not included, we recommend working with the `fredr` package [@fredr]. Note that you need to get an API key to use its functionality, but refer to the package documentation for details. 
-=======
-To download other time series, we just have to it up on the FRED website and extract the corresponding key from the address. For instance, the produce price index for gold ores can be found under the [PCU2122212122210](https://fred.stlouisfed.org/series/) key. The `tidyquant` package provides access to around 10,000 time series of the FRED database. If your desired time series is not included, we recommend working with the `fredr` package [@fredr]. Note that you need to get an API key to use its functionality, but refer to the package documentation for details.\index{API}
->>>>>>> 3b26afb4
 
 ## Setting up a database
 
