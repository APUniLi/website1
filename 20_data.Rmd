# (PART\*) Financial data {.unnumbered}

# Accessing & managing financial data

In this chapter, we propose a way to organize your financial data. Everybody, who has experience with data, is also familiar with storing data in various formats like CSV, XLS, XLSX, or other delimited value stores. Reading and saving data can become very cumbersome in the case of using different data formats, both across different projects, as well as across different programming languages. Moreover, storing data in delimited files often leads to problems with respect to column type consistency. For instance, date-type columns frequently lead to inconsistencies across different data formats and programming languages. 

This chapter shows how to import different open source data sets. Specifically, our data comes from the application programming interface (API) of Yahoo!Finance, a downloaded standard CSV files, an XLSX file stored in a public Google drive repositories and other macroeconomic time series. We store all the data in a *single* database, which serves as the only source of data in subsequent chapters. We conclude the chapter by providing some tips on managing databases. 

First, we load the global packages that we use throughout this chapter. Later on, we load more packages in the sections where we need them. 

```{r, eval = TRUE}
library(tidyverse)
library(lubridate)
library(scales)
```

Moreover, we initially define the date range for which we fetch and store the financial data, making future data updates tractable. In case you need another time frame, you need to adjust these dates. Our data starts with 1960 since most asset pricing studies use data from 1962 on. 

```{r, eval = TRUE}
start_date <- ymd("1960-01-01")
end_date <- ymd("2020-12-31")
```

## Fama-French data

We start by downloading some famous Fama-French factors (e.g., @Fama1993) and portfolio returns commonly used in empirical asset pricing. Fortunately, there is a neat package by [Nelson Areal](https://github.com/nareal/frenchdata/) that allows us to easily access the data: the `frenchdata` package provides functions to download and read data sets from [Prof. Kenneth French finance data library](https://mba.tuck.dartmouth.edu/pages/faculty/ken.french/data_library.html).

```{r}
library(frenchdata)
```

We can use the main function of the package to download monthly Fama-French factors. The set *3 Factors* includes the return time series of the market, size, and value factors alongside the risk-free rates. Note that we have to do some manual work to correctly parse all the columns and scale them appropriately as the raw Fama-French data comes in very unpractical data format. For precise descriptions of the variables, we suggest consulting [Prof. Kenneth French finance data library](https://mba.tuck.dartmouth.edu/pages/faculty/ken.french/data_library.html) directly. If you are on the site, check the raw data files to appreciate the time saved by `frenchdata`.

```{r}
factors_ff_monthly_raw <- download_french_data("Fama/French 3 Factors")
factors_ff_monthly <- factors_ff_monthly_raw$subsets$data[[1]] |>
  transmute(
    month = floor_date(ymd(str_c(date, "01")), "month"),
    rf = as.numeric(RF) / 100,
    mkt_excess = as.numeric(`Mkt-RF`) / 100,
    smb = as.numeric(SMB) / 100,
    hml = as.numeric(HML) / 100
  ) |>
  filter(month >= start_date & month <= end_date)
```

It is straightforward to download the corresponding *daily* Fama-French factors with the same function. 

```{r}
factors_ff_daily_raw <- download_french_data("Fama/French 3 Factors [Daily]")
factors_ff_daily <- factors_ff_daily_raw$subsets$data[[1]] |>
  transmute(
    date = ymd(date),
    rf = as.numeric(RF) / 100,
    mkt_excess = as.numeric(`Mkt-RF`) / 100,
    smb = as.numeric(SMB) / 100,
    hml = as.numeric(HML) / 100
  ) |>
  filter(date >= start_date & date <= end_date)
```

In a subsequent chapter, we also use the 10 monthly industry portfolios, so let us fetch that data, too. 

```{r}
industries_ff_monthly_raw <- download_french_data("10 Industry Portfolios")
industries_ff_monthly <- industries_ff_monthly_raw$subsets$data[[1]] |>
  mutate(month = floor_date(ymd(str_c(date, "01")), "month")) |>
  mutate(across(where(is.numeric), ~ . / 100)) |>
  select(month, everything(), -date) |>
  filter(month >= start_date & month <= end_date)
```

It is worth taking a look at all available portfolio return time series from Kenneth French's homepage. You should check out the other sets by calling `get_french_data_list()`.

## q-factors

In recent years, the academic discourse experienced the rise of alternative factor models, e.g., in the form of the @Hou2015 *q*-factor model. We refer to the [extended background](http://global-q.org/background.html) information provided by the original authors for further information. The *q* factors can be downloaded directly from the authors' homepage from within `read_csv()`.

We also need to adjust this data. First, we discard information we will not use here. Then, we rename the columns with the "R_"-prescript using regular expressions and write all column names in lower case. You can try sticking to a consistent style for naming objects, which we try to illustrate here - the emphasis is on *try*. You can check out style guides available online, e.g., [Hadley Wickham's `tidyverse` style guide](https://style.tidyverse.org/index.html).

```{r}
factors_q_monthly_link <- 
  "http://global-q.org/uploads/1/2/2/6/122679606/q5_factors_monthly_2020.csv"
factors_q_monthly <- read_csv(factors_q_monthly_link) |>
  mutate(month = ymd(str_c(year, month, "01", sep = "-"))) |>
  select(-R_F, -R_MKT, -year) |>
  rename_with(~ str_remove(., "R_")) |>
  rename_with(~ str_to_lower(.)) |>
  mutate(across(-month, ~ . / 100)) |>
  filter(month >= start_date & month <= end_date)
```

## Macroeconomic predictors

Our next data source is a set of macroeconomic variables often used as predictors for the equity premium. @Goyal2008 comprehensively reexamine the performance of variables suggested by the academic literature to be good predictors of the equity premium. The authors host the data updated to 2020 on [Amit Goyal's website](https://sites.google.com/view/agoyal145). Since the data is a .xlsx-file stored on a public Google drive location, we need additional packages to access the data directly from our R session. Therefore, we load `readxl` to read the .xlsx-file and `googledrive` for the Google drive connection.

```{r}
library(readxl)
library(googledrive)
```

Usually, you need to authenticate if you interact with Google drive directly in R. Since the data is stored via a public link, we can proceed without any authentication. 

```{r}
drive_deauth()
```

The `drive_download()` function from the `googledrive` package allows us to download the data and store it locally.

```{r}
macro_predictors_link <- 
  "https://drive.google.com/file/d/1ACbhdnIy0VbCWgsnXkjcddiV8HF4feWv/view"
drive_download(
  macro_predictors_link, 
  path = "data/macro_predictors.xlsx"
  )
```

Next, we read in the new data and transform the columns to the variables that we later use. You can consult the material on [Amit Goyal's website](https://sites.google.com/view/agoyal145) for the definitions of the variables and the transformations.

```{r}
macro_predictors <- read_xlsx(
  "data/macro_predictors.xlsx", 
  sheet = "Monthly"
) |>
  mutate(month = ym(yyyymm)) |>
  filter(month >= start_date & month <= end_date) |>
  mutate(across(where(is.character), as.numeric)) |>
  mutate(
    IndexDiv = Index + D12,
    logret = log(IndexDiv) - log(lag(IndexDiv)),
    Rfree = log(Rfree + 1),
    rp_div = lead(logret - Rfree, 1), # Future excess market return
    dp = log(D12) - log(Index), # Dividend Price ratio
    dy = log(D12) - log(lag(Index)), # Dividend yield
    ep = log(E12) - log(Index), # Earnings price ratio
    de = log(D12) - log(E12), # Dividend payout ratio
    tms = lty - tbl, # Term spread
    dfy = BAA - AAA # Default yield spread
  ) |>
  select(month, rp_div, dp, dy, ep, de, svar,
         bm = `b/m`, ntis, tbl, lty, ltr,
         tms, dfy, infl
  ) |>
  drop_na()
```

Finally, after reading in the macro predictors to our memory, we remove the raw data file from our temporary storage. 

```{r}
file.remove("data/macro_predictors.xlsx")
```

## Other macroeconomic data

The Federal Reserve bank of St. Louis provides the Federal Reserve Economic Data (FRED), an extensive database for macroeconomic data. In total, there are 817,000 US and international time series from 108 different sources. As an illustration, we use the already familiar `tidyquant` package to fetch consumer price index (CPI) data that can be found under the [CPIAUCNS](https://fred.stlouisfed.org/series/CPIAUCNS) key. 

```{r}
library(tidyquant)

cpi_monthly <- tq_get("CPIAUCNS",
  get = "economic.data",
  from = start_date, to = end_date
) |>
  transmute(
    month = floor_date(date, "month"),
    cpi = price / price[month == max(month)]
  )
```

To download other time series, we just have to it up on the FRED website and extract the corresponding key from the address. For instance, the produce price index for gold ores can be found under the [PCU2122212122210](https://fred.stlouisfed.org/series/) key. The `tidyquant` package provides access to around 10,000 time series of the FRED database. If your desired time series is not included, we recommend working with the `fredr` package @fredr. Note that you need to get an API key to use its functionality, but refer to the package documentation for details. 

## Setting up a database

Now that we have downloaded some data from the web into the memory of our R session, let us set up a database to store that information for future use. We will use the data stored in this database throughout the following chapters, but you could alternatively implement a different strategy and replace the respective code. 

There are many ways to set up and organize a database, depending on the use case. For our purpose, the most efficient way is to use an [SQLite](https://www.sqlite.org/index.html) database, which is the C-language library that implements a small, fast, self-contained, high-reliability, full-featured, SQL database engine. Note that [SQL](https://en.wikipedia.org/wiki/SQL) (Structured Query Language) is a standard language for accessing and manipulating databases, and it heavily inspired the `dplyr` functions. We refer to [this tutorial](https://www.w3schools.com/sql/sql_intro.asp) for more information on SQL. 

There are two packages that make working with SQLite in R very simple: `RSQLite` embeds the SQLite database engine in R and `dbplyr` is the database back-end for `dplyr`. These packages allow to set up a database to remotely store tables and use these remote database tables as if they are in-memory data frames by automatically converting `dplyr` into SQL. Check out the [RSQLite](https://cran.r-project.org/web/packages/RSQLite/vignettes/RSQLite.html) and [dbplyr vignettes](https://db.rstudio.com/databases/sqlite/) for more information.

```{r}
library(RSQLite)
library(dbplyr)
```

A SQLite database is easily created - the code below is really all there is. Note that we use the `extended_types=TRUE` option to enable date types when storing and fetching data, otherwise date columns are stored as integer values. 

```{r}
tidy_finance <- dbConnect(
  SQLite(), 
  "data/tidy_finance.sqlite", 
  extended_types = TRUE
)
```

Next, we create a remote table with the monthly Fama-French factor data. Notice that we use the base R pipe placeholder `_` and a named argument to pipe  `factors_ff_monthly` to the argument `value`.

```{r}
factors_ff_monthly |>
  dbWriteTable(
    tidy_finance, 
    "factors_ff_monthly", 
    value = _, 
    overwrite = TRUE
  )
```

We can use the remote table as an in-memory data frame by building a connection via `tbl()`.

```{r}
factors_ff_monthly_db <- tbl(tidy_finance, "factors_ff_monthly")
```

All `dplyr` calls are evaluated lazily, i.e., the data is not in the memory of our R session, and actually, the database does most of the work. You can see that by noticing that the output below does not show the number of rows. In fact, the following code chunk only fetches the top 10 rows from the database for printing.  

```{r}
factors_ff_monthly_db |>
  select(month, rf)
```

If we want to have the whole table in memory, we need to `collect()` it. You will see that we regularly load the data into the memory in the next chapters.

```{r}
factors_ff_monthly_db |>
  select(month, rf) |>
  collect()
```

The last couple of code chunks are really all there is to organize a simple database! You can also share the SQLite database across devices and programming languages. 

Before we move on to the next data source, let us also store the other four tables in our new SQLite database. 

```{r}
factors_ff_daily |>
  dbWriteTable(
    tidy_finance, 
    "factors_ff_daily", 
    value = _, 
    overwrite = TRUE
  )

industries_ff_monthly |>
  dbWriteTable(
    tidy_finance, 
    "industries_ff_monthly", 
    value = _, 
    overwrite = TRUE
  )

factors_q_monthly |>
  dbWriteTable(
    tidy_finance, 
    "factors_q_monthly", 
    value = _, 
    overwrite = TRUE
  )

<<<<<<< HEAD
crsp_monthly_industry %>%
  ggplot(aes(x = month, y = securities, color = industry, linetype = industry)) +
  geom_line() +
  labs(
    x = NULL, y = NULL, color = NULL, linetype = NULL,
    title = "Monthly number of securities by industry"
  ) +
  scale_x_date(date_breaks = "10 years", date_labels = "%Y") +
  scale_y_continuous(labels = comma)
```

We also compute the market value of all stocks belonging to the respective industries. All values are again in terms of billions of end of 2020 dollars. At all points in time, manufacturing firms comprise of the largest portion of market capitalization. Towards the end of the sample, however, financial firms and services begin to make up a substantial portion of the market value.

```{r}
crsp_monthly_industry %>%
  ggplot(aes(x = month, y = mktcap / 1000, color = industry, linetype = industry)) +
  geom_line() +
  labs(
    x = NULL, y = NULL, color = NULL, linetype = NULL,
    title = "Monthly total market value (billions of Dec 2020 Dollars) by industry"
  ) +
  scale_x_date(date_breaks = "10 years", date_labels = "%Y") +
  scale_y_continuous(labels = comma)
```


## Daily CRSP data

Before we turn to accounting data, we also want to provide a proposal for downloading daily CRSP data. While the monthly data from above typically fit into your memory and can be downloaded in a meaningful amount of time, this is usually not true for daily return data. The daily CRSP data file is substantially larger than monthly data and can exceed 20GB. This has two important implications: You cannot hold all the daily return data in your memory (hence it is not possible to copy the entire data set to your local database), and in our experience, the download usually crashes (or never stops) because it is too much data for the WRDS cloud to prepare and send to your R session. 

There is a solution to this challenge. As with many 'big data' problems, you can split up the big task into several smaller tasks that are easy to handle. That is, instead of downloading data about many stocks all at once, download the data in small batches for each stock consecutively. Such operations can be implemented in `for` loops, where we download, prepare, and store the data for a single stock in each iteration. This operation might nonetheless take a couple of hours, so you have to be patient either way (we often run such code overnight). To keep track of the progress, you can use `txtProgressBar()`. Eventually, we end up with more than 68 million rows of daily return data. Note that we only store the identifying information that we actually need, namely `permno`, `date`, and `month` alongside the excess returns. We thus ensure that our local database contains only the data we actually use and that we can load the full daily data into our memory later.

```{r, eval = FALSE}
dsf_db <- tbl(wrds, in_schema("crsp", "dsf"))
permnos <- tbl(tidy_finance, "crsp_monthly") %>%
  distinct(permno) %>%
  pull()

progress <- txtProgressBar(min = 0, max = length(permnos), initial = 0, style = 3)
for (j in 1:length(permnos)) {
  permno_sub <- permnos[j]
  crsp_daily_sub <- dsf_db %>%
    filter(permno == permno_sub &
      date >= start_date & date <= end_date) %>%
    select(permno, date, ret) %>%
    collect() %>%
    drop_na()

  if (nrow(crsp_daily_sub)) {
    crsp_daily_sub <- crsp_daily_sub %>%
      mutate(month = floor_date(date, "month")) %>%
      left_join(factors_ff_daily %>%
        select(date, rf), by = "date") %>%
      mutate(
        ret_excess = ret - rf,
        ret_excess = pmax(ret_excess, -1)
      ) %>%
      select(permno, date, month, ret_excess)

    if (j == 1) {
      overwrite <- TRUE
      append <- FALSE
    } else {
      overwrite <- FALSE
      append <- TRUE
    }

    crsp_daily_sub %>%
      dbWriteTable(tidy_finance, "crsp_daily", ., overwrite = overwrite, append = append)
  }
  setTxtProgressBar(progress, j)
}
close(progress)

crsp_daily_db <- tbl(tidy_finance, "crsp_daily")
```

## Preparing Compustat data

Firm accounting data are an important source of information that we use in portfolio analyses in subsequent chapters. The commonly used source for firm financial information is Compustat provided by [S&P Global Market Intelligence](https://www.spglobal.com/marketintelligence/en/), which is a global data vendor that provides financial, statistical, and market information on active and inactive companies throughout the world. For US and Canadian companies, annual history is available back to 1950 and quarterly as well as monthly histories date back to 1962.

To access Compustat data, we can again tap WRDS, which hosts the `funda` table that contains annual firm-level information on North American companies.

```{r}
funda_db <- tbl(wrds, in_schema("comp", "funda"))
```

We follow the typical filter conventions and pull only data that we actually need: (i) we get only industrial fundamental data (i.e., ignore financial services) (ii) in the standard format (i.e., consolidated information in standard presentation), and (iii) only data in the desired time window.

```{r}
compustat <- funda_db %>%
  filter(
    indfmt == "INDL" &
      datafmt == "STD" &
      consol == "C" &
      datadate >= start_date & datadate <= end_date
  ) %>%
  select(
    gvkey, # Firm identifier
    datadate, # Date of the accounting data
    seq, # Stockholders' equity
    ceq, # Total common/ordinary equity
    at, # Total assets
    lt, # Total liabilities
    txditc, # Deferred taxes and investment tax credit
    txdb, # Deferred taxes
    itcb, # Investment tax credit
    pstkrv, # Preferred stock redemption value
    pstkl, # Preferred stock liquidating value
    pstk, # Preferred stock par value
    capx, # Capital investment
    oancf # Operating cash flow
  ) %>%
  collect()
```

Next, we calculate the book value of preferred stock and equity inspired by the [variable definition in Ken French's data library](https://mba.tuck.dartmouth.edu/pages/faculty/ken.french/Data_Library/variable_definitions.html). Note that we set negative or zero equity to missing as it makes conceptually little sense (i.e., the firm would be bankrupt).

```{r}
compustat <- compustat %>%
  mutate(
    be = coalesce(seq, ceq + pstk, at - lt) +
      coalesce(txditc, txdb + itcb, 0) -
      coalesce(pstkrv, pstkl, pstk, 0),
    be = if_else(be <= 0, as.numeric(NA), be)
=======
macro_predictors |>
  dbWriteTable(
    tidy_finance, 
    "macro_predictors", 
    value = _, 
    overwrite = TRUE
>>>>>>> d21193d4
  )

cpi_monthly |>
  dbWriteTable(
    tidy_finance, 
    "cpi_monthly", 
    value = _, 
    overwrite = TRUE
  )
```

From now on, all you need to do to access data that is stored in the database is to follow three steps: (i) Establish the connection to the SQLite database, (ii) call the table you want to extract, and (iii) collect the data. For your convenience, the following steps show all you need in a compact fashion.

```{r, results = FALSE}
library(tidyverse)
library(RSQLite)
tidy_finance <- dbConnect(
  SQLite(), 
  "data/tidy_finance.sqlite", 
  extended_types = TRUE
)
factors_q_monthly <- tbl(tidy_finance, "factors_q_monthly")
factors_q_monthly <- factors_q_monthly |> collect()
```

## Managing SQLite databases

Finally, at the end of our data chapter, we revisit the SQLite database itself. When you drop database objects such as tables or delete data from tables, the database file size remains unchanged because SQLite just marks the deleted objects as free and reserves their space for the future uses. As a result, the database file always grows in size.

To optimize the database file, you can run the `VACUUM` command in the database, which rebuilds the database and frees up unused space. You can execute the command in the database using the `dbSendQuery()` function. 

```{r}
dbSendQuery(tidy_finance, "VACUUM")
```

The `VACUUM` command actually performs a couple of additional cleaning steps, which you can read up in [this tutorial](https://www.sqlitetutorial.net/sqlite-vacuum/). 

Apart from cleaning up, you might be interested in listing all the tables that are currently in your database. You can do this via the `dbListTables()` function. 

```{r}
dbListTables(tidy_finance)
```

This function comes in handy if you are unsure about the correct naming of the tables in your database. 

## Exercises

1. Download the monthly Fama-French factors manually from [Ken French's data library](https://mba.tuck.dartmouth.edu/pages/faculty/ken.french/data_library.html) and read them in via `read_csv()`. Validate that you get the same data as via the `frenchdata` package. 
<<<<<<< HEAD
1. Check out the structure of the WRDS database by sending queries in the spirit of ["Querying WRDS Data using R"](https://wrds-www.wharton.upenn.edu/pages/support/programming-wrds/programming-r/querying-wrds-data-r/) and verify the output with `dbListObjects()`. How many tables are associated with CRSP? Can you identify what is stored within *msp500*?
1. Compute `mktcap_lag` using `lag(mktcap)` rather than joins as above. Filter out all the rows where the lag-based market capitalization measure is different from the one we computed above. Why are they different?
1. In the main part, we look at the distribution of market capitalization across exchanges and industries. Now, plot the average market capitalization of firms for each exchange and industry. What do you find?
1. `datadate` refers to the date to which the fiscal year of a corresponding firm refers to. Count the number of observations in Compustat by *month* of this date variable. What do you find? What does the finding suggest about pooling observations with the same fiscal year?
1. Go back to the original Compustat data in `funda_db` and extract rows where the same firm has multiple rows for the same fiscal year. What is the reason for these observations?
1. Repeat the analysis of market capitalization for book equity, which we computed from the Compustat data. Then, used the matched sample to plot book equity against market capitalization. How are these two variables related?
=======
1. Download the Fama-French 5 factors using the package. Then, compare the estimates of the three factors that are common to the Three-Factor model. Explain your findings.
>>>>>>> d21193d4
<|MERGE_RESOLUTION|>--- conflicted
+++ resolved
@@ -255,140 +255,12 @@
     overwrite = TRUE
   )
 
-<<<<<<< HEAD
-crsp_monthly_industry %>%
-  ggplot(aes(x = month, y = securities, color = industry, linetype = industry)) +
-  geom_line() +
-  labs(
-    x = NULL, y = NULL, color = NULL, linetype = NULL,
-    title = "Monthly number of securities by industry"
-  ) +
-  scale_x_date(date_breaks = "10 years", date_labels = "%Y") +
-  scale_y_continuous(labels = comma)
-```
-
-We also compute the market value of all stocks belonging to the respective industries. All values are again in terms of billions of end of 2020 dollars. At all points in time, manufacturing firms comprise of the largest portion of market capitalization. Towards the end of the sample, however, financial firms and services begin to make up a substantial portion of the market value.
-
-```{r}
-crsp_monthly_industry %>%
-  ggplot(aes(x = month, y = mktcap / 1000, color = industry, linetype = industry)) +
-  geom_line() +
-  labs(
-    x = NULL, y = NULL, color = NULL, linetype = NULL,
-    title = "Monthly total market value (billions of Dec 2020 Dollars) by industry"
-  ) +
-  scale_x_date(date_breaks = "10 years", date_labels = "%Y") +
-  scale_y_continuous(labels = comma)
-```
-
-
-## Daily CRSP data
-
-Before we turn to accounting data, we also want to provide a proposal for downloading daily CRSP data. While the monthly data from above typically fit into your memory and can be downloaded in a meaningful amount of time, this is usually not true for daily return data. The daily CRSP data file is substantially larger than monthly data and can exceed 20GB. This has two important implications: You cannot hold all the daily return data in your memory (hence it is not possible to copy the entire data set to your local database), and in our experience, the download usually crashes (or never stops) because it is too much data for the WRDS cloud to prepare and send to your R session. 
-
-There is a solution to this challenge. As with many 'big data' problems, you can split up the big task into several smaller tasks that are easy to handle. That is, instead of downloading data about many stocks all at once, download the data in small batches for each stock consecutively. Such operations can be implemented in `for` loops, where we download, prepare, and store the data for a single stock in each iteration. This operation might nonetheless take a couple of hours, so you have to be patient either way (we often run such code overnight). To keep track of the progress, you can use `txtProgressBar()`. Eventually, we end up with more than 68 million rows of daily return data. Note that we only store the identifying information that we actually need, namely `permno`, `date`, and `month` alongside the excess returns. We thus ensure that our local database contains only the data we actually use and that we can load the full daily data into our memory later.
-
-```{r, eval = FALSE}
-dsf_db <- tbl(wrds, in_schema("crsp", "dsf"))
-permnos <- tbl(tidy_finance, "crsp_monthly") %>%
-  distinct(permno) %>%
-  pull()
-
-progress <- txtProgressBar(min = 0, max = length(permnos), initial = 0, style = 3)
-for (j in 1:length(permnos)) {
-  permno_sub <- permnos[j]
-  crsp_daily_sub <- dsf_db %>%
-    filter(permno == permno_sub &
-      date >= start_date & date <= end_date) %>%
-    select(permno, date, ret) %>%
-    collect() %>%
-    drop_na()
-
-  if (nrow(crsp_daily_sub)) {
-    crsp_daily_sub <- crsp_daily_sub %>%
-      mutate(month = floor_date(date, "month")) %>%
-      left_join(factors_ff_daily %>%
-        select(date, rf), by = "date") %>%
-      mutate(
-        ret_excess = ret - rf,
-        ret_excess = pmax(ret_excess, -1)
-      ) %>%
-      select(permno, date, month, ret_excess)
-
-    if (j == 1) {
-      overwrite <- TRUE
-      append <- FALSE
-    } else {
-      overwrite <- FALSE
-      append <- TRUE
-    }
-
-    crsp_daily_sub %>%
-      dbWriteTable(tidy_finance, "crsp_daily", ., overwrite = overwrite, append = append)
-  }
-  setTxtProgressBar(progress, j)
-}
-close(progress)
-
-crsp_daily_db <- tbl(tidy_finance, "crsp_daily")
-```
-
-## Preparing Compustat data
-
-Firm accounting data are an important source of information that we use in portfolio analyses in subsequent chapters. The commonly used source for firm financial information is Compustat provided by [S&P Global Market Intelligence](https://www.spglobal.com/marketintelligence/en/), which is a global data vendor that provides financial, statistical, and market information on active and inactive companies throughout the world. For US and Canadian companies, annual history is available back to 1950 and quarterly as well as monthly histories date back to 1962.
-
-To access Compustat data, we can again tap WRDS, which hosts the `funda` table that contains annual firm-level information on North American companies.
-
-```{r}
-funda_db <- tbl(wrds, in_schema("comp", "funda"))
-```
-
-We follow the typical filter conventions and pull only data that we actually need: (i) we get only industrial fundamental data (i.e., ignore financial services) (ii) in the standard format (i.e., consolidated information in standard presentation), and (iii) only data in the desired time window.
-
-```{r}
-compustat <- funda_db %>%
-  filter(
-    indfmt == "INDL" &
-      datafmt == "STD" &
-      consol == "C" &
-      datadate >= start_date & datadate <= end_date
-  ) %>%
-  select(
-    gvkey, # Firm identifier
-    datadate, # Date of the accounting data
-    seq, # Stockholders' equity
-    ceq, # Total common/ordinary equity
-    at, # Total assets
-    lt, # Total liabilities
-    txditc, # Deferred taxes and investment tax credit
-    txdb, # Deferred taxes
-    itcb, # Investment tax credit
-    pstkrv, # Preferred stock redemption value
-    pstkl, # Preferred stock liquidating value
-    pstk, # Preferred stock par value
-    capx, # Capital investment
-    oancf # Operating cash flow
-  ) %>%
-  collect()
-```
-
-Next, we calculate the book value of preferred stock and equity inspired by the [variable definition in Ken French's data library](https://mba.tuck.dartmouth.edu/pages/faculty/ken.french/Data_Library/variable_definitions.html). Note that we set negative or zero equity to missing as it makes conceptually little sense (i.e., the firm would be bankrupt).
-
-```{r}
-compustat <- compustat %>%
-  mutate(
-    be = coalesce(seq, ceq + pstk, at - lt) +
-      coalesce(txditc, txdb + itcb, 0) -
-      coalesce(pstkrv, pstkl, pstk, 0),
-    be = if_else(be <= 0, as.numeric(NA), be)
-=======
 macro_predictors |>
   dbWriteTable(
     tidy_finance, 
     "macro_predictors", 
     value = _, 
     overwrite = TRUE
->>>>>>> d21193d4
   )
 
 cpi_monthly |>
@@ -437,13 +309,4 @@
 ## Exercises
 
 1. Download the monthly Fama-French factors manually from [Ken French's data library](https://mba.tuck.dartmouth.edu/pages/faculty/ken.french/data_library.html) and read them in via `read_csv()`. Validate that you get the same data as via the `frenchdata` package. 
-<<<<<<< HEAD
-1. Check out the structure of the WRDS database by sending queries in the spirit of ["Querying WRDS Data using R"](https://wrds-www.wharton.upenn.edu/pages/support/programming-wrds/programming-r/querying-wrds-data-r/) and verify the output with `dbListObjects()`. How many tables are associated with CRSP? Can you identify what is stored within *msp500*?
-1. Compute `mktcap_lag` using `lag(mktcap)` rather than joins as above. Filter out all the rows where the lag-based market capitalization measure is different from the one we computed above. Why are they different?
-1. In the main part, we look at the distribution of market capitalization across exchanges and industries. Now, plot the average market capitalization of firms for each exchange and industry. What do you find?
-1. `datadate` refers to the date to which the fiscal year of a corresponding firm refers to. Count the number of observations in Compustat by *month* of this date variable. What do you find? What does the finding suggest about pooling observations with the same fiscal year?
-1. Go back to the original Compustat data in `funda_db` and extract rows where the same firm has multiple rows for the same fiscal year. What is the reason for these observations?
-1. Repeat the analysis of market capitalization for book equity, which we computed from the Compustat data. Then, used the matched sample to plot book equity against market capitalization. How are these two variables related?
-=======
-1. Download the Fama-French 5 factors using the package. Then, compare the estimates of the three factors that are common to the Three-Factor model. Explain your findings.
->>>>>>> d21193d4
+1. Download the Fama-French 5 factors using the package. Then, compare the estimates of the three factors that are common to the Three-Factor model. Explain your findings.